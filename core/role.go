package core

import (
	"github.com/DisgoOrg/disgo/discord"
	"github.com/DisgoOrg/disgo/rest"
	"github.com/DisgoOrg/disgo/rest/route"
)

type Role struct {
	discord.Role
	Bot *Bot
}

<<<<<<< HEAD
// String returns the mention format for this Role
func (r *Role) String() string {
	return "<@&" + r.ID.String() + ">"
}

=======
>>>>>>> 089a6714
func (r *Role) IconURL(size int) *string {
	if r.Icon == nil {
		return nil
	}
	compiledRoute, _ := route.RoleIcon.Compile(nil, route.PNG, size, r.ID, *r.Icon)
	url := compiledRoute.URL()
	return &url
}

// Guild returns the Guild this Role belongs to.
// This will only check cached guilds!
func (r *Role) Guild() *Guild {
	return r.Bot.Caches.Guilds().Get(r.GuildID)
}

<<<<<<< HEAD
// Update updates this Role with the properties provided in discord.RoleUpdate
func (r *Role) Update(roleUpdate discord.RoleUpdate, opts ...rest.RequestOpt) (*Role, rest.Error) {
=======
// Update updates the Role with specific values
func (r *Role) Update(roleUpdate discord.RoleUpdate, opts ...rest.RequestOpt) (*Role, error) {
>>>>>>> 089a6714
	role, err := r.Bot.RestServices.GuildService().UpdateRole(r.GuildID, r.ID, roleUpdate, opts...)
	if err != nil {
		return nil, err
	}
	return r.Bot.EntityBuilder.CreateRole(r.GuildID, *role, CacheStrategyNoWs), nil
}

<<<<<<< HEAD
// SetPosition sets the position of this Role
func (r *Role) SetPosition(rolePositionUpdate discord.RolePositionUpdate, opts ...rest.RequestOpt) ([]*Role, rest.Error) {
=======
// SetPosition sets the position of the Role
func (r *Role) SetPosition(rolePositionUpdate discord.RolePositionUpdate, opts ...rest.RequestOpt) ([]*Role, error) {
>>>>>>> 089a6714
	roles, err := r.Bot.RestServices.GuildService().UpdateRolePositions(r.GuildID, []discord.RolePositionUpdate{rolePositionUpdate}, opts...)
	if err != nil {
		return nil, err
	}
	coreRoles := make([]*Role, len(roles))
	for i, role := range roles {
		coreRoles[i] = r.Bot.EntityBuilder.CreateRole(r.GuildID, role, CacheStrategyNoWs)
	}
	return coreRoles, nil
}

<<<<<<< HEAD
// Delete deletes this Role
func (r *Role) Delete(opts ...rest.RequestOpt) rest.Error {
=======
// Delete deletes the Role
func (r *Role) Delete(opts ...rest.RequestOpt) error {
>>>>>>> 089a6714
	return r.Bot.RestServices.GuildService().DeleteRole(r.GuildID, r.ID, opts...)
}<|MERGE_RESOLUTION|>--- conflicted
+++ resolved
@@ -11,14 +11,6 @@
 	Bot *Bot
 }
 
-<<<<<<< HEAD
-// String returns the mention format for this Role
-func (r *Role) String() string {
-	return "<@&" + r.ID.String() + ">"
-}
-
-=======
->>>>>>> 089a6714
 func (r *Role) IconURL(size int) *string {
 	if r.Icon == nil {
 		return nil
@@ -34,13 +26,8 @@
 	return r.Bot.Caches.Guilds().Get(r.GuildID)
 }
 
-<<<<<<< HEAD
 // Update updates this Role with the properties provided in discord.RoleUpdate
-func (r *Role) Update(roleUpdate discord.RoleUpdate, opts ...rest.RequestOpt) (*Role, rest.Error) {
-=======
-// Update updates the Role with specific values
 func (r *Role) Update(roleUpdate discord.RoleUpdate, opts ...rest.RequestOpt) (*Role, error) {
->>>>>>> 089a6714
 	role, err := r.Bot.RestServices.GuildService().UpdateRole(r.GuildID, r.ID, roleUpdate, opts...)
 	if err != nil {
 		return nil, err
@@ -48,13 +35,8 @@
 	return r.Bot.EntityBuilder.CreateRole(r.GuildID, *role, CacheStrategyNoWs), nil
 }
 
-<<<<<<< HEAD
 // SetPosition sets the position of this Role
-func (r *Role) SetPosition(rolePositionUpdate discord.RolePositionUpdate, opts ...rest.RequestOpt) ([]*Role, rest.Error) {
-=======
-// SetPosition sets the position of the Role
 func (r *Role) SetPosition(rolePositionUpdate discord.RolePositionUpdate, opts ...rest.RequestOpt) ([]*Role, error) {
->>>>>>> 089a6714
 	roles, err := r.Bot.RestServices.GuildService().UpdateRolePositions(r.GuildID, []discord.RolePositionUpdate{rolePositionUpdate}, opts...)
 	if err != nil {
 		return nil, err
@@ -66,12 +48,7 @@
 	return coreRoles, nil
 }
 
-<<<<<<< HEAD
 // Delete deletes this Role
-func (r *Role) Delete(opts ...rest.RequestOpt) rest.Error {
-=======
-// Delete deletes the Role
 func (r *Role) Delete(opts ...rest.RequestOpt) error {
->>>>>>> 089a6714
 	return r.Bot.RestServices.GuildService().DeleteRole(r.GuildID, r.ID, opts...)
 }