package core

import (
	"github.com/DisgoOrg/disgo/discord"
	"github.com/DisgoOrg/disgo/rest"
)

type VoiceState struct {
	discord.VoiceState
	Bot    *Bot
	Member *Member
}

// Mute returns whether the Member is muted
func (s *VoiceState) Mute() bool {
	return s.GuildMute || s.SelfMute
}

// Deaf returns whether the Member is deafened
func (s *VoiceState) Deaf() bool {
	return s.GuildDeaf || s.SelfDeaf
}

// Guild returns the Guild of this VoiceState.
// This will only check cached guilds!
func (s *VoiceState) Guild() *Guild {
	return s.Bot.Caches.Guilds().Get(s.GuildID)
}

<<<<<<< HEAD
// Channel returns the Channel of this VoiceState.
// This will only check cached channels!
func (s *VoiceState) Channel() *Channel {
=======
// Channel returns the Channel of this VoiceState from the Caches
func (s *VoiceState) Channel() Channel {
>>>>>>> 089a6714
	if s.ChannelID == nil {
		return nil
	}
	return s.Bot.Caches.Channels().Get(*s.ChannelID)
}

func (s *VoiceState) Update(suppress *bool, requestToSpeak *discord.NullTime, opts ...rest.RequestOpt) error {
	if s.ChannelID == nil {
		return discord.ErrMemberMustBeConnectedToChannel
	}
	userVoiceUpdate := discord.UserVoiceStateUpdate{ChannelID: *s.ChannelID, Suppress: suppress, RequestToSpeakTimestamp: requestToSpeak}
	if s.UserID == s.Bot.ClientID {
		return s.Bot.RestServices.GuildService().UpdateCurrentUserVoiceState(s.GuildID, userVoiceUpdate, opts...)
	}
	return s.Bot.RestServices.GuildService().UpdateUserVoiceState(s.GuildID, s.UserID, userVoiceUpdate, opts...)
}<|MERGE_RESOLUTION|>--- conflicted
+++ resolved
@@ -27,14 +27,8 @@
 	return s.Bot.Caches.Guilds().Get(s.GuildID)
 }
 
-<<<<<<< HEAD
-// Channel returns the Channel of this VoiceState.
-// This will only check cached channels!
-func (s *VoiceState) Channel() *Channel {
-=======
 // Channel returns the Channel of this VoiceState from the Caches
 func (s *VoiceState) Channel() Channel {
->>>>>>> 089a6714
 	if s.ChannelID == nil {
 		return nil
 	}
