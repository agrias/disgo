--- conflicted
+++ resolved
@@ -11,20 +11,6 @@
 	discord.Webhook
 }
 
-<<<<<<< HEAD
-// URL returns the URL of this Webhook
-func (h *Webhook) URL() string {
-	if h.Type != discord.WebhookTypeIncoming {
-		return ""
-	}
-	compiledRoute, _ := route.WebhookURL.Compile(nil, h.ID, h.Token)
-	return compiledRoute.URL()
-}
-
-// Update updates this Webhook with the properties provided in discord.WebhookUpdate
-func (h *Webhook) Update(webhookUpdate discord.WebhookUpdate, opts ...rest.RequestOpt) (*Webhook, rest.Error) {
-	webhook, err := h.Bot.RestServices.WebhookService().UpdateWebhook(h.ID, webhookUpdate, opts...)
-=======
 type IncomingWebhook struct {
 	discord.IncomingWebhook
 	Bot  *Bot
@@ -60,7 +46,6 @@
 
 func (h *ChannelFollowerWebhook) Update(webhookUpdate discord.WebhookUpdate, opts ...rest.RequestOpt) (*ChannelFollowerWebhook, error) {
 	wh, err := h.Bot.RestServices.WebhookService().UpdateWebhook(h.ID(), webhookUpdate, opts...)
->>>>>>> 089a6714
 	if err != nil {
 		return nil, err
 	}
@@ -71,13 +56,7 @@
 	return h.Bot.RestServices.WebhookService().DeleteWebhook(h.ID(), opts...)
 }
 
-<<<<<<< HEAD
-// Delete deletes this Webhook
-func (h *Webhook) Delete(opts ...rest.RequestOpt) rest.Error {
-	return h.Bot.RestServices.WebhookService().DeleteWebhook(h.ID, opts...)
-=======
 type ApplicationWebhook struct {
 	discord.ApplicationWebhook
 	Bot *Bot
->>>>>>> 089a6714
 }