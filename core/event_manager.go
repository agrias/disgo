--- conflicted
+++ resolved
@@ -13,15 +13,9 @@
 )
 
 type EventManagerConfig struct {
-<<<<<<< HEAD
-	EventListeners           []EventListener
-	VoiceDispatchInterceptor VoiceDispatchInterceptor
-	RawEventsEnabled         bool
-	AsyncEventsEnabled       bool
-=======
-	EventListeners   []EventListener
-	RawEventsEnabled bool
->>>>>>> fe5aada9
+	EventListeners     []EventListener
+	RawEventsEnabled   bool
+	AsyncEventsEnabled bool
 
 	GatewayHandlers   map[discord.GatewayEventType]GatewayEventHandler
 	HTTPServerHandler HTTPServerEventHandler
