--- conflicted
+++ resolved
@@ -33,26 +33,6 @@
 	return m.Bot.Caches.Guilds().Get(*m.GuildID)
 }
 
-<<<<<<< HEAD
-// Channel returns the Channel this Message was sent in
-// This will only check cached channels!
-func (m *Message) Channel() *Channel {
-	return m.Bot.Caches.ChannelCache().Get(m.ChannelID)
-}
-
-// AddReactionByEmote adds a reaction to this Message with the specified Emoji
-func (m *Message) AddReactionByEmote(emote Emoji, opts ...rest.RequestOpt) rest.Error {
-	return m.AddReaction(emote.Reaction(), opts...)
-}
-
-// AddReaction adds a reaction to this Message with the specified string containing a custom emoji ID or a native emoji unicode
-func (m *Message) AddReaction(emoji string, opts ...rest.RequestOpt) rest.Error {
-	return m.Bot.RestServices.ChannelService().AddReaction(m.ChannelID, m.ID, emoji, opts...)
-}
-
-// Update edits this Message with the content provided in discord.MessageUpdate
-func (m *Message) Update(messageUpdate discord.MessageUpdate, opts ...rest.RequestOpt) (*Message, rest.Error) {
-=======
 // Channel gets the MessageChannel the Message was sent in
 func (m *Message) Channel() MessageChannel {
 	channel := m.Bot.Caches.Channels().Get(m.ChannelID)
@@ -74,7 +54,6 @@
 
 // Update allows you to edit an existing Message sent by you
 func (m *Message) Update(messageUpdate discord.MessageUpdate, opts ...rest.RequestOpt) (*Message, error) {
->>>>>>> 089a6714
 	message, err := m.Bot.RestServices.ChannelService().UpdateMessage(m.ChannelID, m.ID, messageUpdate, opts...)
 	if err != nil {
 		return nil, err
@@ -82,23 +61,13 @@
 	return m.Bot.EntityBuilder.CreateMessage(*message, CacheStrategyNoWs), nil
 }
 
-<<<<<<< HEAD
 // Delete deletes this Message
-func (m *Message) Delete(opts ...rest.RequestOpt) rest.Error {
-	return m.Bot.RestServices.ChannelService().DeleteMessage(m.ChannelID, m.ID, opts...)
-}
-
-// Crosspost crossposts this Message
-func (m *Message) Crosspost(opts ...rest.RequestOpt) (*Message, rest.Error) {
-=======
-// Delete allows you to edit an existing Message sent by you
 func (m *Message) Delete(opts ...rest.RequestOpt) error {
 	return m.Bot.RestServices.ChannelService().DeleteMessage(m.ChannelID, m.ID, opts...)
 }
 
 // Crosspost crossposts an existing message
 func (m *Message) Crosspost(opts ...rest.RequestOpt) (*Message, error) {
->>>>>>> 089a6714
 	channel := m.Channel()
 	if channel != nil && channel.Type() != discord.ChannelTypeGuildNews {
 		return nil, discord.ErrChannelNotTypeNews
@@ -110,13 +79,8 @@
 	return m.Bot.EntityBuilder.CreateMessage(*message, CacheStrategyNoWs), nil
 }
 
-<<<<<<< HEAD
 // Reply replies to this Message
-func (m *Message) Reply(messageCreate discord.MessageCreate, opts ...rest.RequestOpt) (*Message, rest.Error) {
-=======
-// Reply allows you to reply to an existing Message
 func (m *Message) Reply(messageCreate discord.MessageCreate, opts ...rest.RequestOpt) (*Message, error) {
->>>>>>> 089a6714
 	messageCreate.MessageReference = &discord.MessageReference{MessageID: &m.ID}
 	message, err := m.Bot.RestServices.ChannelService().CreateMessage(m.ChannelID, messageCreate, opts...)
 	if err != nil {
