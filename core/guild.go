package core

import (
	"context"

	"github.com/DisgoOrg/disgo/discord"
	"github.com/DisgoOrg/disgo/rest"
	"github.com/DisgoOrg/disgo/rest/route"
	"github.com/DisgoOrg/snowflake"
)

type Guild struct {
	discord.Guild
	Bot *Bot
}

// Update updates this Guild
func (g *Guild) Update(updateGuild discord.GuildUpdate, opts ...rest.RequestOpt) (*Guild, error) {
	guild, err := g.Bot.RestServices.GuildService().UpdateGuild(g.ID, updateGuild, opts...)
	if err != nil {
		return nil, err
	}
	return g.Bot.EntityBuilder.CreateGuild(*guild, CacheStrategyNoWs), nil
}

// Delete deletes the this Guild
func (g *Guild) Delete(opts ...rest.RequestOpt) error {
	return g.Bot.RestServices.GuildService().DeleteGuild(g.ID, opts...)
}

// CreateChannel creates a new GuildChannel in this Guild
func (g *Guild) CreateChannel(guildChannelCreate discord.GuildChannelCreate, opts ...rest.RequestOpt) (GuildChannel, error) {
	channel, err := g.Bot.RestServices.GuildService().CreateChannel(g.ID, guildChannelCreate, opts...)
	if err != nil {
		return nil, err
	}
	return g.Bot.EntityBuilder.CreateChannel(channel, CacheStrategyNoWs).(GuildChannel), nil
}

// UpdateChannel updates a GuildChannel in this Guild
func (g *Guild) UpdateChannel(channelID snowflake.Snowflake, guildChannelUpdate discord.GuildChannelUpdate, opts ...rest.RequestOpt) (GuildChannel, error) {
	channel, err := g.Bot.RestServices.ChannelService().UpdateChannel(channelID, guildChannelUpdate, opts...)
	if err != nil {
		return nil, err
	}
	return g.Bot.EntityBuilder.CreateChannel(channel, CacheStrategyNoWs).(GuildChannel), nil
}

// DeleteChannel deletes a GuildChannel in this Guild
func (g *Guild) DeleteChannel(channelID snowflake.Snowflake, opts ...rest.RequestOpt) error {
	return g.Bot.RestServices.ChannelService().DeleteChannel(channelID, opts...)
}

// PublicRole returns the @everyone Role
func (g *Guild) PublicRole() *Role {
	return g.Bot.Caches.Roles().Get(g.ID, g.ID)
}

// CreateRole creates a new Role with the properties provided in discord.RoleCreate
func (g *Guild) CreateRole(roleCreate discord.RoleCreate, opts ...rest.RequestOpt) (*Role, error) {
	role, err := g.Bot.RestServices.GuildService().CreateRole(g.ID, roleCreate, opts...)
	if err != nil {
		return nil, err
	}
	return g.Bot.EntityBuilder.CreateRole(g.ID, *role, CacheStrategyNoWs), nil
}

// UpdateRole updates a Role with the properties provided in discord.RoleUpdate
func (g *Guild) UpdateRole(roleID snowflake.Snowflake, roleUpdate discord.RoleUpdate, opts ...rest.RequestOpt) (*Role, error) {
	role, err := g.Bot.RestServices.GuildService().UpdateRole(g.ID, roleID, roleUpdate, opts...)
	if err != nil {
		return nil, err
	}
	return g.Bot.EntityBuilder.CreateRole(g.ID, *role, CacheStrategyNoWs), nil
}

// DeleteRole deletes a Role
func (g *Guild) DeleteRole(roleID snowflake.Snowflake, opts ...rest.RequestOpt) error {
	return g.Bot.RestServices.GuildService().DeleteRole(g.ID, roleID, opts...)
}

// Roles returns all Role(s) in this Guild
func (g *Guild) Roles() []*Role {
	return g.Bot.Caches.Roles().GuildAll(g.ID)
}

// RoleCache returns all Role(s) in this Guild
func (g *Guild) RoleCache() map[snowflake.Snowflake]*Role {
	return g.Bot.Caches.Roles().GuildCache(g.ID)
}

func (g *Guild) CreateGuildScheduledEvent(guildScheduledEventCreate discord.GuildScheduledEventCreate, opts ...rest.RequestOpt) (*GuildScheduledEvent, error) {
	guildScheduledEvent, err := g.Bot.RestServices.GuildScheduledEventService().CreateGuildScheduledEvent(g.ID, guildScheduledEventCreate, opts...)
	if err != nil {
		return nil, err
	}
	return g.Bot.EntityBuilder.CreateGuildScheduledEvent(*guildScheduledEvent, CacheStrategyNoWs), nil
}

func (g *Guild) UpdateGuildScheduledEvent(guildScheduledEventID snowflake.Snowflake, guildScheduledEventUpdate discord.GuildScheduledEventUpdate, opts ...rest.RequestOpt) (*GuildScheduledEvent, error) {
	guildScheduledEvent, err := g.Bot.RestServices.GuildScheduledEventService().UpdateGuildScheduledEvent(g.ID, guildScheduledEventID, guildScheduledEventUpdate, opts...)
	if err != nil {
		return nil, err
	}
	return g.Bot.EntityBuilder.CreateGuildScheduledEvent(*guildScheduledEvent, CacheStrategyNoWs), nil
}

func (g *Guild) DeleteGuildScheduledEvent(guildScheduledEventID snowflake.Snowflake, opts ...rest.RequestOpt) error {
	return g.Bot.RestServices.GuildScheduledEventService().DeleteGuildScheduledEvent(g.ID, guildScheduledEventID, opts...)
}

func (g *Guild) GetGuildScheduledEventUsers(guildScheduledEventID snowflake.Snowflake, limit int, withMember bool, before snowflake.Snowflake, after snowflake.Snowflake, opts ...rest.RequestOpt) ([]*GuildScheduledEventUser, error) {
	users, err := g.Bot.RestServices.GuildScheduledEventService().GetGuildScheduledEventUsers(g.ID, guildScheduledEventID, limit, withMember, before, after, opts...)
	if err != nil {
		return nil, err
	}
	eventUsers := make([]*GuildScheduledEventUser, len(users))
	for i := range users {
		eventUsers[i] = g.Bot.EntityBuilder.CreateGuildScheduledEventUser(g.ID, users[i], CacheStrategyNoWs)
	}
	return eventUsers, nil
}

// CreateEmoji creates a new Emoji with the properties provided in discord.EmojiCreate
func (g *Guild) CreateEmoji(emojiCreate discord.EmojiCreate, opts ...rest.RequestOpt) (*Emoji, error) {
	emoji, err := g.Bot.RestServices.EmojiService().CreateEmoji(g.ID, emojiCreate, opts...)
	if err != nil {
		return nil, err
	}
	return g.Bot.EntityBuilder.CreateEmoji(g.ID, *emoji, CacheStrategyNoWs), nil
}

// UpdateEmoji creates an Emoji with the properties provided in discord.EmojiUpdate
func (g *Guild) UpdateEmoji(emojiID snowflake.Snowflake, emojiUpdate discord.EmojiUpdate, opts ...rest.RequestOpt) (*Emoji, error) {
	emoji, err := g.Bot.RestServices.EmojiService().UpdateEmoji(g.ID, emojiID, emojiUpdate, opts...)
	if err != nil {
		return nil, err
	}
	return g.Bot.EntityBuilder.CreateEmoji(g.ID, *emoji, CacheStrategyNoWs), nil
}

// DeleteEmoji deletes an Emoji
func (g *Guild) DeleteEmoji(emojiID snowflake.Snowflake, opts ...rest.RequestOpt) error {
	return g.Bot.RestServices.EmojiService().DeleteEmoji(g.ID, emojiID, opts...)
}

// CreateSticker creates a new Sticker with the properties provided in discord.StickerCreate
func (g *Guild) CreateSticker(stickerCreate discord.StickerCreate, opts ...rest.RequestOpt) (*Sticker, error) {
	sticker, err := g.Bot.RestServices.StickerService().CreateSticker(g.ID, stickerCreate, opts...)
	if err != nil {
		return nil, err
	}
	return g.Bot.EntityBuilder.CreateSticker(*sticker, CacheStrategyNoWs), nil
}

// UpdateSticker updates a Sticker with the properties provided in discord.StickerCreate
func (g *Guild) UpdateSticker(stickerID snowflake.Snowflake, stickerUpdate discord.StickerUpdate, opts ...rest.RequestOpt) (*Sticker, error) {
	sticker, err := g.Bot.RestServices.StickerService().UpdateSticker(g.ID, stickerID, stickerUpdate, opts...)
	if err != nil {
		return nil, err
	}
	return g.Bot.EntityBuilder.CreateSticker(*sticker, CacheStrategyNoWs), nil
}

// DeleteSticker deletes a Sticker
func (g *Guild) DeleteSticker(stickerID snowflake.Snowflake, opts ...rest.RequestOpt) error {
	return g.Bot.RestServices.StickerService().DeleteSticker(g.ID, stickerID, opts...)
}

// SelfMember returns the Member for the current logged-in User for this Guild
func (g *Guild) SelfMember() *Member {
	return g.Bot.Caches.Members().Get(g.ID, g.Bot.ClientID)
}

// Leave leaves this Guild
func (g *Guild) Leave(opts ...rest.RequestOpt) error {
	return g.Bot.RestServices.UserService().LeaveGuild(g.ID, opts...)
}

<<<<<<< HEAD
// Disconnect sends a discord.GatewayCommand to disconnect from this Guild
=======
// Disconnect sends a GatewayCommand to disconnect from this Guild
>>>>>>> 80dc9eee
func (g *Guild) Disconnect(ctx context.Context) error {
	return g.Bot.AudioController.Disconnect(ctx, g.ID)
}

func (g *Guild) RequestMembers(userIDs ...snowflake.Snowflake) ([]*Member, error) {
	return g.Bot.MemberChunkingManager.RequestMembers(g.ID, userIDs...)
}

func (g *Guild) RequestMembersWithQuery(query string, limit int) ([]*Member, error) {
	return g.Bot.MemberChunkingManager.RequestMembersWithQuery(g.ID, query, limit)
}

func (g *Guild) RequestMembersWithFilter(memberFilterFunc func(member *Member) bool) ([]*Member, error) {
	return g.Bot.MemberChunkingManager.RequestMembersWithFilter(g.ID, memberFilterFunc)
}

func (g *Guild) RequestMembersCtx(ctx context.Context, userIDs ...snowflake.Snowflake) ([]*Member, error) {
	return g.Bot.MemberChunkingManager.RequestMembersCtx(ctx, g.ID, userIDs...)
}

func (g *Guild) RequestMembersWithQueryCtx(ctx context.Context, query string, limit int) ([]*Member, error) {
	return g.Bot.MemberChunkingManager.RequestMembersWithQueryCtx(ctx, g.ID, query, limit)
}

func (g *Guild) RequestMembersWithFilterCtx(ctx context.Context, memberFilterFunc func(member *Member) bool) ([]*Member, error) {
	return g.Bot.MemberChunkingManager.RequestMembersWithFilterCtx(ctx, g.ID, memberFilterFunc)
}

func (g *Guild) RequestMembersChan(userIDs []snowflake.Snowflake) (<-chan *Member, func(), error) {
	return g.Bot.MemberChunkingManager.RequestMembersChan(g.ID, userIDs...)
}

func (g *Guild) RequestMembersWithQueryChan(query string, limit int) (<-chan *Member, func(), error) {
	return g.Bot.MemberChunkingManager.RequestMembersWithQueryChan(g.ID, query, limit)
}

func (g *Guild) RequestMembersWithFilterChan(memberFilterFunc func(member *Member) bool) (<-chan *Member, func(), error) {
	return g.Bot.MemberChunkingManager.RequestMembersWithFilterChan(g.ID, memberFilterFunc)
}

// GetMember returns the specific Member for this Guild
func (g *Guild) GetMember(userID snowflake.Snowflake) *Member {
	return g.Bot.Caches.Members().Get(g.ID, userID)
}

// AddMember adds a member to the Guild with the oauth2 access token
func (g *Guild) AddMember(userID snowflake.Snowflake, memberAdd discord.MemberAdd, opts ...rest.RequestOpt) (*Member, error) {
	member, err := g.Bot.RestServices.GuildService().AddMember(g.ID, userID, memberAdd, opts...)
	if err != nil {
		return nil, err
	}
	return g.Bot.EntityBuilder.CreateMember(g.ID, *member, CacheStrategyNoWs), nil
}

// UpdateMember updates an existing member of the Guild
func (g *Guild) UpdateMember(userID snowflake.Snowflake, memberUpdate discord.MemberUpdate, opts ...rest.RequestOpt) (*Member, error) {
	member, err := g.Bot.RestServices.GuildService().UpdateMember(g.ID, userID, memberUpdate, opts...)
	if err != nil {
		return nil, err
	}
	return g.Bot.EntityBuilder.CreateMember(g.ID, *member, CacheStrategyNoWs), nil
}

// KickMember kicks an existing member from the Guild
func (g *Guild) KickMember(userID snowflake.Snowflake, opts ...rest.RequestOpt) error {
	return g.Bot.RestServices.GuildService().RemoveMember(g.ID, userID, opts...)
}

// BanMember bans a Member from the Guild
func (g *Guild) BanMember(userID snowflake.Snowflake, deleteMessageDays int, opts ...rest.RequestOpt) error {
	return g.Bot.RestServices.GuildService().AddBan(g.ID, userID, deleteMessageDays, opts...)
}

// UnbanMember unbans a Member from the Guild
func (g *Guild) UnbanMember(userID snowflake.Snowflake, opts ...rest.RequestOpt) error {
	return g.Bot.RestServices.GuildService().DeleteBan(g.ID, userID, opts...)
}

// GetBans fetches all bans for this Guild
func (g *Guild) GetBans(opts ...rest.RequestOpt) ([]*Ban, error) {
	guildBans, err := g.Bot.RestServices.GuildService().GetBans(g.ID, opts...)
	if err != nil {
		return nil, err
	}
	bans := make([]*Ban, len(guildBans))
	for i, guildBan := range guildBans {
		bans[i] = g.Bot.EntityBuilder.CreateBan(g.ID, guildBan, CacheStrategyNoWs)
	}
	return bans, nil
}

// GetBan fetches a ban for a User for this Guild
func (g *Guild) GetBan(userID snowflake.Snowflake, opts ...rest.RequestOpt) (*Ban, error) {
	ban, err := g.Bot.RestServices.GuildService().GetBan(g.ID, userID, opts...)
	if err != nil {
		return nil, err
	}
	return g.Bot.EntityBuilder.CreateBan(g.ID, *ban, CacheStrategyNoWs), nil
}

// IconURL returns the Icon of a Guild
func (g *Guild) IconURL(size int) *string {
	return discord.FormatAssetURL(route.GuildIcon, g.ID, g.Icon, size)
}

// GetAuditLogs gets AuditLog(s) for this Guild
func (g *Guild) GetAuditLogs(filterOptions AuditLogFilterOptions, opts ...rest.RequestOpt) (*AuditLog, error) {
	auditLog, err := g.Bot.RestServices.AuditLogService().GetAuditLog(g.ID, filterOptions.UserID, filterOptions.ActionType, filterOptions.Before, filterOptions.Limit, opts...)
	if err != nil {
		return nil, err
	}
	return g.Bot.EntityBuilder.CreateAuditLog(g.ID, *auditLog, filterOptions, CacheStrategyNoWs), nil
}

// GetIntegrations gets all Integration(s) from the Guild. Requires PermissionManageServer
func (g *Guild) GetIntegrations(opts ...rest.RequestOpt) ([]Integration, error) {
	guildIntegrations, err := g.Bot.RestServices.GuildService().GetIntegrations(g.ID, opts...)
	if err != nil {
		return nil, err
	}
	integrations := make([]Integration, len(guildIntegrations))
	for i := range guildIntegrations {
		integrations[i] = g.Bot.EntityBuilder.CreateIntegration(g.ID, guildIntegrations[i], CacheStrategyNoWs)
	}
	return integrations, nil
}

// DeleteIntegration deletes a specific Integration from the Guild. Requires PermissionManageServer
func (g *Guild) DeleteIntegration(integrationID snowflake.Snowflake, opts ...rest.RequestOpt) error {
	return g.Bot.RestServices.GuildService().DeleteIntegration(g.ID, integrationID, opts...)
}

// GetGuildCommand fetches a specific Guild discord.ApplicationCommand
func (g *Guild) GetGuildCommand(commandID snowflake.Snowflake, opts ...rest.RequestOpt) (ApplicationCommand, error) {
	command, err := g.Bot.RestServices.ApplicationService().GetGuildCommand(g.Bot.ApplicationID, g.ID, commandID, opts...)
	if err != nil {
		return nil, err
	}
	return g.Bot.EntityBuilder.CreateApplicationCommand(command), nil
}

// GetGuildCommands fetches all Guild discord.ApplicationCommand(s)
func (g *Guild) GetGuildCommands(opts ...rest.RequestOpt) ([]ApplicationCommand, error) {
	cmds, err := g.Bot.RestServices.ApplicationService().GetGuildCommands(g.Bot.ApplicationID, g.ID, opts...)
	if err != nil {
		return nil, err
	}
	commands := make([]ApplicationCommand, len(cmds))
	for i, command := range cmds {
		commands[i] = g.Bot.EntityBuilder.CreateApplicationCommand(command)
	}
	return commands, nil
}

// CreateGuildCommand creates a new Guild discord.ApplicationCommand
func (g *Guild) CreateGuildCommand(commandCreate discord.ApplicationCommandCreate, opts ...rest.RequestOpt) (ApplicationCommand, error) {
	command, err := g.Bot.RestServices.ApplicationService().CreateGuildCommand(g.Bot.ApplicationID, g.ID, commandCreate, opts...)
	if err != nil {
		return nil, err
	}
	return g.Bot.EntityBuilder.CreateApplicationCommand(command), nil
}

// UpdateGuildCommand edits a specific Guild discord.ApplicationCommand
func (g *Guild) UpdateGuildCommand(commandID snowflake.Snowflake, commandUpdate discord.ApplicationCommandUpdate, opts ...rest.RequestOpt) (ApplicationCommand, error) {
	command, err := g.Bot.RestServices.ApplicationService().UpdateGuildCommand(g.Bot.ApplicationID, g.ID, commandID, commandUpdate, opts...)
	if err != nil {
		return nil, err
	}
	return g.Bot.EntityBuilder.CreateApplicationCommand(command), nil
}

// DeleteGuildCommand creates a new Guild discord.ApplicationCommand
func (g *Guild) DeleteGuildCommand(commandID snowflake.Snowflake, opts ...rest.RequestOpt) error {
	return g.Bot.RestServices.ApplicationService().DeleteGuildCommand(g.Bot.ApplicationID, g.ID, commandID, opts...)
}

// SetGuildCommands overrides all Guild discord.ApplicationCommand(s)
func (g *Guild) SetGuildCommands(commandCreates []discord.ApplicationCommandCreate, opts ...rest.RequestOpt) ([]ApplicationCommand, error) {
	cmds, err := g.Bot.RestServices.ApplicationService().SetGuildCommands(g.Bot.ApplicationID, g.ID, commandCreates, opts...)
	if err != nil {
		return nil, err
	}
	commands := make([]ApplicationCommand, len(cmds))
	for i, command := range cmds {
		commands[i] = g.Bot.EntityBuilder.CreateApplicationCommand(command)
	}
	return commands, nil
}

// GetGuildCommandsPermissions returns the core.ApplicationCommandPermissions for a all discord.ApplicationCommand(s) in an core.Guild
func (g *Guild) GetGuildCommandsPermissions(opts ...rest.RequestOpt) ([]*ApplicationCommandPermissions, error) {
	perms, err := g.Bot.RestServices.ApplicationService().GetGuildCommandsPermissions(g.Bot.ApplicationID, g.ID, opts...)
	if err != nil {
		return nil, err
	}
	permissions := make([]*ApplicationCommandPermissions, len(perms))
	for i, permission := range perms {
		permissions[i] = g.Bot.EntityBuilder.CreateApplicationCommandPermissions(permission)
	}
	return permissions, nil
}

// GetGuildCommandPermissions returns the core.ApplicationCommandPermissions for a specific discord.ApplicationCommand in an core.Guild
func (g *Guild) GetGuildCommandPermissions(commandID snowflake.Snowflake, opts ...rest.RequestOpt) (*ApplicationCommandPermissions, error) {
	permissions, err := g.Bot.RestServices.ApplicationService().GetGuildCommandPermissions(g.Bot.ApplicationID, g.ID, commandID, opts...)
	if err != nil {
		return nil, err
	}
	return g.Bot.EntityBuilder.CreateApplicationCommandPermissions(*permissions), nil
}

// SetGuildCommandsPermissions sets the discord.ApplicationCommandPermissions for all discord.ApplicationCommand(s)
func (g *Guild) SetGuildCommandsPermissions(commandPermissions []discord.ApplicationCommandPermissionsSet, opts ...rest.RequestOpt) ([]*ApplicationCommandPermissions, error) {
	perms, err := g.Bot.RestServices.ApplicationService().SetGuildCommandsPermissions(g.Bot.ApplicationID, g.ID, commandPermissions, opts...)
	if err != nil {
		return nil, err
	}
	permissions := make([]*ApplicationCommandPermissions, len(perms))
	for i, permission := range perms {
		permissions[i] = g.Bot.EntityBuilder.CreateApplicationCommandPermissions(permission)
	}
	return permissions, nil
}

// SetGuildCommandPermissions sets the core.ApplicationCommandPermissions for a specific discord.ApplicationCommand
func (g *Guild) SetGuildCommandPermissions(commandID snowflake.Snowflake, permissions []discord.ApplicationCommandPermission, opts ...rest.RequestOpt) (*ApplicationCommandPermissions, error) {
	perms, err := g.Bot.RestServices.ApplicationService().SetGuildCommandPermissions(g.Bot.ApplicationID, g.ID, commandID, permissions, opts...)
	if err != nil {
		return nil, err
	}
	return g.Bot.EntityBuilder.CreateApplicationCommandPermissions(*perms), nil
}

// GetTemplates gets a specific GuildTemplate
func (g *Guild) GetTemplates(opts ...rest.RequestOpt) ([]*GuildTemplate, error) {
	guildTemplates, err := g.Bot.RestServices.GuildTemplateService().GetGuildTemplates(g.ID, opts...)
	if err != nil {
		return nil, err
	}
	templates := make([]*GuildTemplate, len(guildTemplates))
	for i, guildTemplate := range guildTemplates {
		templates[i] = g.Bot.EntityBuilder.CreateGuildTemplate(guildTemplate, CacheStrategyNoWs)
	}
	return templates, nil
}

// CreateTemplate creates a new GuildTemplate
func (g *Guild) CreateTemplate(guildTemplateCreate discord.GuildTemplateCreate, opts ...rest.RequestOpt) (*GuildTemplate, error) {
	guildTemplate, err := g.Bot.RestServices.GuildTemplateService().CreateGuildTemplate(g.ID, guildTemplateCreate, opts...)
	if err != nil {
		return nil, err
	}
	return g.Bot.EntityBuilder.CreateGuildTemplate(*guildTemplate, CacheStrategyNoWs), nil
}

// SyncTemplate syncs the current Guild status to an existing GuildTemplate
func (g *Guild) SyncTemplate(templateCode string, opts ...rest.RequestOpt) (*GuildTemplate, error) {
	guildTemplate, err := g.Bot.RestServices.GuildTemplateService().SyncGuildTemplate(g.ID, templateCode, opts...)
	if err != nil {
		return nil, err
	}
	return g.Bot.EntityBuilder.CreateGuildTemplate(*guildTemplate, CacheStrategyNoWs), nil
}

// UpdateTemplate updates a specific GuildTemplate
func (g *Guild) UpdateTemplate(templateCode string, guildTemplateUpdate discord.GuildTemplateUpdate, opts ...rest.RequestOpt) (*GuildTemplate, error) {
	guildTemplate, err := g.Bot.RestServices.GuildTemplateService().UpdateGuildTemplate(g.ID, templateCode, guildTemplateUpdate, opts...)
	if err != nil {
		return nil, err
	}
	return g.Bot.EntityBuilder.CreateGuildTemplate(*guildTemplate, CacheStrategyNoWs), nil
}

// DeleteTemplate deletes a specific GuildTemplate
func (g *Guild) DeleteTemplate(templateCode string, opts ...rest.RequestOpt) (*GuildTemplate, error) {
	guildTemplate, err := g.Bot.RestServices.GuildTemplateService().DeleteGuildTemplate(g.ID, templateCode, opts...)
	if err != nil {
		return nil, err
	}
	return g.Bot.EntityBuilder.CreateGuildTemplate(*guildTemplate, CacheStrategyNoWs), nil
}<|MERGE_RESOLUTION|>--- conflicted
+++ resolved
@@ -177,11 +177,7 @@
 	return g.Bot.RestServices.UserService().LeaveGuild(g.ID, opts...)
 }
 
-<<<<<<< HEAD
-// Disconnect sends a discord.GatewayCommand to disconnect from this Guild
-=======
 // Disconnect sends a GatewayCommand to disconnect from this Guild
->>>>>>> 80dc9eee
 func (g *Guild) Disconnect(ctx context.Context) error {
 	return g.Bot.AudioController.Disconnect(ctx, g.ID)
 }
