package core

import (
	"context"

	"github.com/DisgoOrg/disgo/discord"
	"github.com/DisgoOrg/disgo/rest"
	"github.com/DisgoOrg/disgo/rest/route"
	"github.com/DisgoOrg/snowflake"
	"github.com/pkg/errors"
)

type Channel interface {
	discord.Channel
	set(channel Channel) Channel
}

type GuildChannel interface {
	discord.GuildChannel
	Channel
	Guild() *Guild

	UpdateGuildChannel(guildChannelUpdate discord.GuildChannelUpdate, opts ...rest.RequestOpt) (GuildChannel, error)
	Delete(opts ...rest.RequestOpt) error

	PermissionOverwrites() []discord.PermissionOverwrite
	PermissionOverwrite(overwriteType discord.PermissionOverwriteType, id snowflake.Snowflake) discord.PermissionOverwrite
	RolePermissionOverwrite(id snowflake.Snowflake) *discord.RolePermissionOverwrite
	MemberPermissionOverwrite(id snowflake.Snowflake) *discord.MemberPermissionOverwrite
	SetPermissionOverwrite(overwriteType discord.PermissionOverwriteType, id snowflake.Snowflake, allow discord.Permissions, deny discord.Permissions, opts ...rest.RequestOpt) error
	UpdatePermissionOverwrite(overwriteType discord.PermissionOverwriteType, id snowflake.Snowflake, allow discord.Permissions, deny discord.Permissions, opts ...rest.RequestOpt) error
	DeletePermissionOverwrite(id snowflake.Snowflake, opts ...rest.RequestOpt) error

	Members() []*Member
}

type MessageChannel interface {
	discord.MessageChannel
	Channel

	SendTyping(opts ...rest.RequestOpt) error

	GetMessage(messageID snowflake.Snowflake, opts ...rest.RequestOpt) (*Message, error)
	GetMessages(around snowflake.Snowflake, before snowflake.Snowflake, after snowflake.Snowflake, limit int, opts ...rest.RequestOpt) ([]*Message, error)
	CreateMessage(messageCreate discord.MessageCreate, opts ...rest.RequestOpt) (*Message, error)
	UpdateMessage(messageID snowflake.Snowflake, messageUpdate discord.MessageUpdate, opts ...rest.RequestOpt) (*Message, error)
	DeleteMessage(messageID snowflake.Snowflake, opts ...rest.RequestOpt) error
	BulkDeleteMessages(messageIDs []snowflake.Snowflake, opts ...rest.RequestOpt) error

	AddReaction(messageID snowflake.Snowflake, emoji string, opts ...rest.RequestOpt) error
	RemoveOwnReaction(messageID snowflake.Snowflake, emoji string, opts ...rest.RequestOpt) error
	RemoveUserReaction(messageID snowflake.Snowflake, emoji string, userID snowflake.Snowflake, opts ...rest.RequestOpt) error
	RemoveAllReactions(messageID snowflake.Snowflake, opts ...rest.RequestOpt) error
	RemoveAllReactionsForEmoji(messageID snowflake.Snowflake, emoji string, opts ...rest.RequestOpt) error
}

type BaseGuildMessageChannel interface {
	discord.BaseGuildMessageChannel
	GuildChannel
	MessageChannel
}

type GuildMessageChannel interface {
	discord.GuildMessageChannel
	BaseGuildMessageChannel

	GetWebhooks(opts ...rest.RequestOpt) ([]Webhook, error)
	CreateWebhook(webhookCreate discord.WebhookCreate, opts ...rest.RequestOpt) (Webhook, error)
	DeleteWebhook(webhookID snowflake.Snowflake, opts ...rest.RequestOpt) error

	Threads() []GuildThread
	Thread(threadID snowflake.Snowflake) GuildThread

	CreateThread(theadCreate discord.ThreadCreate, opts ...rest.RequestOpt) (GuildThread, error)
	CreateThreadWithMessage(messageID snowflake.Snowflake, threadCreateWithMessage discord.ThreadCreateWithMessage, opts ...rest.RequestOpt) (GuildThread, error)

	GetPublicArchivedThreads(before discord.Time, limit int, opts ...rest.RequestOpt) ([]GuildThread, map[snowflake.Snowflake]*ThreadMember, bool, error)
}

type GuildThread interface {
	discord.GuildThread
	BaseGuildMessageChannel

	ParentMessageChannel() GuildMessageChannel
	SelfThreadMember() *ThreadMember
	ThreadMember(userID snowflake.Snowflake) *ThreadMember
	ThreadMembers() []*ThreadMember
	Join(opts ...rest.RequestOpt) error
	Leave(opts ...rest.RequestOpt) error
	AddThreadMember(userID snowflake.Snowflake, opts ...rest.RequestOpt) error
	RemoveThreadMember(userID snowflake.Snowflake, opts ...rest.RequestOpt) error
	GetThreadMember(userID snowflake.Snowflake, opts ...rest.RequestOpt) (*ThreadMember, error)
	GetThreadMembers(opts ...rest.RequestOpt) ([]*ThreadMember, error)
}

type GuildAudioChannel interface {
	discord.GuildAudioChannel
	GuildChannel

	Connect(ctx context.Context) error
<<<<<<< HEAD
	connectedMembers() map[discord.Snowflake]struct{}
=======
	connectedMembers() map[snowflake.Snowflake]struct{}
>>>>>>> 80dc9eee
}

var (
	_ Channel             = (*GuildTextChannel)(nil)
	_ GuildChannel        = (*GuildTextChannel)(nil)
	_ MessageChannel      = (*GuildTextChannel)(nil)
	_ GuildMessageChannel = (*GuildTextChannel)(nil)
)

type GuildTextChannel struct {
	discord.GuildTextChannel
	Bot *Bot
}

func (c *GuildTextChannel) set(channel Channel) Channel {
	switch ch := channel.(type) {
	case *GuildTextChannel:
		*c = *ch
		return c

	default:
		return c
	}
}

func (c *GuildTextChannel) UpdateGuildChannel(guildChannelUpdate discord.GuildChannelUpdate, opts ...rest.RequestOpt) (GuildChannel, error) {
	channel, err := updateChannel(c.Bot, c.ID(), guildChannelUpdate, opts...)
	if err != nil {
		return nil, err
	}
	return channel.(GuildChannel), nil
}

// Update updates the GuildNewsChannel which can return either a GuildNewsChannel or a GuildTextChannel
func (c *GuildTextChannel) Update(channelUpdate discord.GuildTextChannelUpdate, opts ...rest.RequestOpt) (GuildMessageChannel, error) {
	channel, err := c.UpdateGuildChannel(channelUpdate, opts...)
	if err != nil {
		return nil, err
	}
	return channel.(GuildMessageChannel), nil
}

func (c *GuildTextChannel) Delete(opts ...rest.RequestOpt) error {
	return deleteChannel(c.Bot, c.ID(), opts...)
}

func (c *GuildTextChannel) PermissionOverwrites() []discord.PermissionOverwrite {
	return c.ChannelPermissionOverwrites
}

func (c *GuildTextChannel) PermissionOverwrite(overwriteType discord.PermissionOverwriteType, id snowflake.Snowflake) discord.PermissionOverwrite {
	return getPermissionOverwrite(c, overwriteType, id)
}

func (c *GuildTextChannel) RolePermissionOverwrite(id snowflake.Snowflake) *discord.RolePermissionOverwrite {
	if overwrite := getPermissionOverwrite(c, discord.PermissionOverwriteTypeRole, id); overwrite != nil {
		return overwrite.(*discord.RolePermissionOverwrite)
	}
	return nil
}

func (c *GuildTextChannel) MemberPermissionOverwrite(id snowflake.Snowflake) *discord.MemberPermissionOverwrite {
	if overwrite := getPermissionOverwrite(c, discord.PermissionOverwriteTypeMember, id); overwrite != nil {
		return overwrite.(*discord.MemberPermissionOverwrite)
	}
	return nil
}

func (c *GuildTextChannel) SetPermissionOverwrite(overwriteType discord.PermissionOverwriteType, id snowflake.Snowflake, allow discord.Permissions, deny discord.Permissions, opts ...rest.RequestOpt) error {
	return setPermissionOverwrite(c.Bot, c.ID(), overwriteType, id, allow, deny, opts...)
}

func (c *GuildTextChannel) UpdatePermissionOverwrite(overwriteType discord.PermissionOverwriteType, id snowflake.Snowflake, allow discord.Permissions, deny discord.Permissions, opts ...rest.RequestOpt) error {
	return updatePermissionOverwrite(c.Bot, c, overwriteType, id, allow, deny, opts...)
}

func (c *GuildTextChannel) DeletePermissionOverwrite(id snowflake.Snowflake, opts ...rest.RequestOpt) error {
	return deletePermissionOverwrite(c.Bot, c.ID(), id, opts...)
}

func (c *GuildTextChannel) GetMessage(messageID snowflake.Snowflake, opts ...rest.RequestOpt) (*Message, error) {
	return getMessage(c.Bot, c.ID(), messageID, opts...)
}

func (c *GuildTextChannel) GetMessages(around snowflake.Snowflake, before snowflake.Snowflake, after snowflake.Snowflake, limit int, opts ...rest.RequestOpt) ([]*Message, error) {
	return getMessages(c.Bot, c.ID(), around, before, after, limit, opts...)
}

func (c *GuildTextChannel) CreateMessage(messageCreate discord.MessageCreate, opts ...rest.RequestOpt) (*Message, error) {
	return createMessage(c.Bot, c.ID(), messageCreate, opts...)
}

func (c *GuildTextChannel) UpdateMessage(messageID snowflake.Snowflake, messageUpdate discord.MessageUpdate, opts ...rest.RequestOpt) (*Message, error) {
	return updateMessage(c.Bot, c.ID(), messageID, messageUpdate, opts...)
}

func (c *GuildTextChannel) DeleteMessage(messageID snowflake.Snowflake, opts ...rest.RequestOpt) error {
	return deleteMessage(c.Bot, c.ID(), messageID, opts...)
}

func (c *GuildTextChannel) BulkDeleteMessages(messageIDs []snowflake.Snowflake, opts ...rest.RequestOpt) error {
	return bulkDeleteMessages(c.Bot, c.ID(), messageIDs, opts...)
}

func (c *GuildTextChannel) SendTyping(opts ...rest.RequestOpt) error {
	return sendTying(c.Bot, c.ID(), opts...)
}

func (c *GuildTextChannel) AddReaction(messageID snowflake.Snowflake, emoji string, opts ...rest.RequestOpt) error {
	return addReaction(c.Bot, c.ID(), messageID, emoji, opts...)
}

func (c *GuildTextChannel) RemoveOwnReaction(messageID snowflake.Snowflake, emoji string, opts ...rest.RequestOpt) error {
	return removeOwnReaction(c.Bot, c.ID(), messageID, emoji, opts...)
}

func (c *GuildTextChannel) RemoveUserReaction(messageID snowflake.Snowflake, emoji string, userID snowflake.Snowflake, opts ...rest.RequestOpt) error {
	return removeUserReaction(c.Bot, c.ID(), messageID, emoji, userID, opts...)
}

func (c *GuildTextChannel) RemoveAllReactions(messageID snowflake.Snowflake, opts ...rest.RequestOpt) error {
	return removeAllReactions(c.Bot, c.ID(), messageID, opts...)
}

func (c *GuildTextChannel) RemoveAllReactionsForEmoji(messageID snowflake.Snowflake, emoji string, opts ...rest.RequestOpt) error {
	return removeAllReactionsForEmoji(c.Bot, c.ID(), messageID, emoji, opts...)
}

func (c *GuildTextChannel) GetWebhooks(opts ...rest.RequestOpt) ([]Webhook, error) {
	return getWebhooks(c.Bot, c.ID(), opts...)
}

func (c *GuildTextChannel) CreateWebhook(webhookCreate discord.WebhookCreate, opts ...rest.RequestOpt) (Webhook, error) {
	return createWebhook(c.Bot, c.ID(), webhookCreate, opts...)
}

func (c *GuildTextChannel) DeleteWebhook(webhookID snowflake.Snowflake, opts ...rest.RequestOpt) error {
	return deleteWebhook(c.Bot, webhookID, opts...)
}

func (c *GuildTextChannel) Threads() []GuildThread {
	var threads []GuildThread
	c.Bot.Caches.Channels().ForAll(func(channel Channel) {
		if thread, ok := channel.(GuildThread); ok && thread.ParentID() == c.ID() {
			threads = append(threads, thread)
		}
	})
	return threads
}

func (c *GuildTextChannel) Thread(threadID snowflake.Snowflake) GuildThread {
	if thread, ok := c.Bot.Caches.Channels().Get(threadID).(GuildThread); ok {
		return thread
	}
	return nil
}

func (c *GuildTextChannel) PrivateThreads() []*GuildPrivateThread {
	var threads []*GuildPrivateThread
	c.Bot.Caches.Channels().ForAll(func(channel Channel) {
		if thread, ok := channel.(*GuildPrivateThread); ok && thread.ParentID() == c.ID() {
			threads = append(threads, thread)
		}
	})
	return threads
}

func (c *GuildTextChannel) PublicThreads() []*GuildPublicThread {
	var threads []*GuildPublicThread
	c.Bot.Caches.Channels().ForAll(func(channel Channel) {
		if thread, ok := channel.(*GuildPublicThread); ok && thread.ParentID() == c.ID() {
			threads = append(threads, thread)
		}
	})
	return threads
}

func (c *GuildTextChannel) CreateThread(theadCreate discord.ThreadCreate, opts ...rest.RequestOpt) (GuildThread, error) {
	return createThread(c.Bot, c.ID(), theadCreate, opts...)
}

func (c *GuildTextChannel) CreateThreadWithMessage(messageID snowflake.Snowflake, threadCreateWithMessage discord.ThreadCreateWithMessage, opts ...rest.RequestOpt) (GuildThread, error) {
	return createThreadWithMessage(c.Bot, c.ID(), messageID, threadCreateWithMessage, opts...)
}

func createThreadMembers(bot *Bot, members []discord.ThreadMember) map[snowflake.Snowflake]*ThreadMember {
	threadMembers := make(map[snowflake.Snowflake]*ThreadMember, len(members))
	for i := range members {
		threadMembers[members[i].ThreadID] = bot.EntityBuilder.CreateThreadMember(members[i], CacheStrategyNo)
	}
	return threadMembers
}

func (c *GuildTextChannel) GetPublicArchivedThreads(before discord.Time, limit int, opts ...rest.RequestOpt) ([]GuildThread, map[snowflake.Snowflake]*ThreadMember, bool, error) {
	return getPublicArchivedThreads(c.Bot, c.ID(), before, limit, opts...)
}

func createGuildPrivateThreads(bot *Bot, threads []discord.GuildThread) []*GuildPrivateThread {
	privateThreads := make([]*GuildPrivateThread, len(threads))
	for i := range threads {
		privateThreads[i] = bot.EntityBuilder.CreateChannel(threads[i], CacheStrategyNo).(*GuildPrivateThread)
	}
	return privateThreads
}

func (c *GuildTextChannel) GetPrivateArchivedThreads(before discord.Time, limit int, opts ...rest.RequestOpt) ([]*GuildPrivateThread, map[snowflake.Snowflake]*ThreadMember, bool, error) {
	getThreads, err := c.Bot.RestServices.ThreadService().GetPrivateArchivedThreads(c.ID(), before, limit, opts...)
	if err != nil {
		return nil, nil, false, err
	}

	return createGuildPrivateThreads(c.Bot, getThreads.Threads), createThreadMembers(c.Bot, getThreads.Members), getThreads.HasMore, nil
}

func (c *GuildTextChannel) GetJoinedPrivateAchievedThreads(before discord.Time, limit int, opts ...rest.RequestOpt) ([]*GuildPrivateThread, map[snowflake.Snowflake]*ThreadMember, bool, error) {
	getThreads, err := c.Bot.RestServices.ThreadService().GetJoinedPrivateAchievedThreads(c.ID(), before, limit, opts...)
	if err != nil {
		return nil, nil, false, err
	}

	return createGuildPrivateThreads(c.Bot, getThreads.Threads), createThreadMembers(c.Bot, getThreads.Members), getThreads.HasMore, nil
}

func (c *GuildTextChannel) Guild() *Guild {
	return channelGuild(c.Bot, c.GuildID())
}

func (c *GuildTextChannel) Parent() *GuildCategoryChannel {
	if c.ParentID == nil {
		return nil
	}
	return c.Bot.Caches.Channels().Get(*c.ParentID).(*GuildCategoryChannel)
}

func (c *GuildTextChannel) Members() []*Member {
	return viewMembers(c.Bot, c)
}

var (
	_ Channel        = (*DMChannel)(nil)
	_ MessageChannel = (*DMChannel)(nil)
)

type DMChannel struct {
	discord.DMChannel
	Bot          *Bot
	RecipientIDs []snowflake.Snowflake
}

func (c *DMChannel) set(channel Channel) Channel {
	switch ch := channel.(type) {
	case *DMChannel:
		*c = *ch
		return c

	default:
		return c
	}
}

func (c *DMChannel) Delete(opts ...rest.RequestOpt) error {
	return deleteChannel(c.Bot, c.ID(), opts...)
}

func (c *DMChannel) GetMessage(messageID snowflake.Snowflake, opts ...rest.RequestOpt) (*Message, error) {
	return getMessage(c.Bot, c.ID(), messageID, opts...)
}

func (c *DMChannel) GetMessages(around snowflake.Snowflake, before snowflake.Snowflake, after snowflake.Snowflake, limit int, opts ...rest.RequestOpt) ([]*Message, error) {
	return getMessages(c.Bot, c.ID(), around, before, after, limit, opts...)
}

func (c *DMChannel) CreateMessage(messageCreate discord.MessageCreate, opts ...rest.RequestOpt) (*Message, error) {
	return createMessage(c.Bot, c.ID(), messageCreate, opts...)
}

func (c *DMChannel) UpdateMessage(messageID snowflake.Snowflake, messageUpdate discord.MessageUpdate, opts ...rest.RequestOpt) (*Message, error) {
	return updateMessage(c.Bot, c.ID(), messageID, messageUpdate, opts...)
}

func (c *DMChannel) DeleteMessage(messageID snowflake.Snowflake, opts ...rest.RequestOpt) error {
	return deleteMessage(c.Bot, c.ID(), messageID, opts...)
}

func (c *DMChannel) BulkDeleteMessages(messageIDs []snowflake.Snowflake, opts ...rest.RequestOpt) error {
	return bulkDeleteMessages(c.Bot, c.ID(), messageIDs, opts...)
}

func (c *DMChannel) SendTyping(opts ...rest.RequestOpt) error {
	return sendTying(c.Bot, c.ID(), opts...)
}

func (c *DMChannel) AddReaction(messageID snowflake.Snowflake, emoji string, opts ...rest.RequestOpt) error {
	return addReaction(c.Bot, c.ID(), messageID, emoji, opts...)
}

func (c *DMChannel) RemoveOwnReaction(messageID snowflake.Snowflake, emoji string, opts ...rest.RequestOpt) error {
	return removeOwnReaction(c.Bot, c.ID(), messageID, emoji, opts...)
}

func (c *DMChannel) RemoveUserReaction(messageID snowflake.Snowflake, emoji string, userID snowflake.Snowflake, opts ...rest.RequestOpt) error {
	return removeUserReaction(c.Bot, c.ID(), messageID, emoji, userID, opts...)
}

func (c *DMChannel) RemoveAllReactions(messageID snowflake.Snowflake, opts ...rest.RequestOpt) error {
	return removeAllReactions(c.Bot, c.ID(), messageID, opts...)
}

func (c *DMChannel) RemoveAllReactionsForEmoji(messageID snowflake.Snowflake, emoji string, opts ...rest.RequestOpt) error {
	return removeAllReactionsForEmoji(c.Bot, c.ID(), messageID, emoji, opts...)
}

var (
	_ Channel           = (*GuildVoiceChannel)(nil)
	_ GuildChannel      = (*GuildVoiceChannel)(nil)
	_ GuildAudioChannel = (*GuildVoiceChannel)(nil)
)

type GuildVoiceChannel struct {
	discord.GuildVoiceChannel
	Bot                *Bot
	ConnectedMemberIDs map[snowflake.Snowflake]struct{}
}

func (c *GuildVoiceChannel) set(channel Channel) Channel {
	switch ch := channel.(type) {
	case *GuildVoiceChannel:
		*c = *ch
		return c

	default:
		return c
	}
}

func (c *GuildVoiceChannel) UpdateGuildChannel(guildChannelUpdate discord.GuildChannelUpdate, opts ...rest.RequestOpt) (GuildChannel, error) {
	channel, err := updateChannel(c.Bot, c.ID(), guildChannelUpdate, opts...)
	if err != nil {
		return nil, err
	}
	return channel.(GuildChannel), nil
}

// Update updates the GuildNewsChannel which can return either a GuildNewsChannel or a GuildTextChannel
func (c *GuildVoiceChannel) Update(channelUpdate discord.GuildVoiceChannelUpdate, opts ...rest.RequestOpt) (*GuildVoiceChannel, error) {
	channel, err := c.UpdateGuildChannel(channelUpdate, opts...)
	if err != nil {
		return nil, err
	}
	return channel.(*GuildVoiceChannel), nil
}

func (c *GuildVoiceChannel) Delete(opts ...rest.RequestOpt) error {
	return deleteChannel(c.Bot, c.ID(), opts...)
}

func (c *GuildVoiceChannel) PermissionOverwrites() []discord.PermissionOverwrite {
	return c.ChannelPermissionOverwrites
}

func (c *GuildVoiceChannel) PermissionOverwrite(overwriteType discord.PermissionOverwriteType, id snowflake.Snowflake) discord.PermissionOverwrite {
	return getPermissionOverwrite(c, overwriteType, id)
}

func (c *GuildVoiceChannel) RolePermissionOverwrite(id snowflake.Snowflake) *discord.RolePermissionOverwrite {
	return getPermissionOverwrite(c, discord.PermissionOverwriteTypeRole, id).(*discord.RolePermissionOverwrite)
}

func (c *GuildVoiceChannel) MemberPermissionOverwrite(id snowflake.Snowflake) *discord.MemberPermissionOverwrite {
	return getPermissionOverwrite(c, discord.PermissionOverwriteTypeMember, id).(*discord.MemberPermissionOverwrite)
}

func (c *GuildVoiceChannel) SetPermissionOverwrite(overwriteType discord.PermissionOverwriteType, id snowflake.Snowflake, allow discord.Permissions, deny discord.Permissions, opts ...rest.RequestOpt) error {
	return setPermissionOverwrite(c.Bot, c.ID(), overwriteType, id, allow, deny, opts...)
}

func (c *GuildVoiceChannel) UpdatePermissionOverwrite(overwriteType discord.PermissionOverwriteType, id snowflake.Snowflake, allow discord.Permissions, deny discord.Permissions, opts ...rest.RequestOpt) error {
	return updatePermissionOverwrite(c.Bot, c, overwriteType, id, allow, deny, opts...)
}

func (c *GuildVoiceChannel) DeletePermissionOverwrite(id snowflake.Snowflake, opts ...rest.RequestOpt) error {
	return deletePermissionOverwrite(c.Bot, c.ID(), id, opts...)
}

func (c *GuildVoiceChannel) Guild() *Guild {
	return channelGuild(c.Bot, c.GuildID())
}

func (c *GuildVoiceChannel) Parent() *GuildCategoryChannel {
	if c.ParentID == nil {
		return nil
	}
	return c.Bot.Caches.Channels().Get(*c.ParentID).(*GuildCategoryChannel)
}

func (c *GuildVoiceChannel) Connect(ctx context.Context) error {
	return c.Bot.AudioController.Connect(ctx, c.GuildID(), c.ID())
}

func (c *GuildVoiceChannel) Members() []*Member {
	return connectedMembers(c.Bot, c)
}

func (c *GuildVoiceChannel) connectedMembers() map[snowflake.Snowflake]struct{} {
	return c.ConnectedMemberIDs
}

var (
	_ Channel = (*GroupDMChannel)(nil)
	//_ MessageChannel = (*GroupDMChannel)(nil)
)

type GroupDMChannel struct {
	discord.GroupDMChannel
	Bot          *Bot
	RecipientIDs []snowflake.Snowflake
}

func (c *GroupDMChannel) set(channel Channel) Channel {
	switch ch := channel.(type) {
	case *GroupDMChannel:
		*c = *ch
		return c

	default:
		return c
	}
}

func (c *GroupDMChannel) Update(channelUpdate discord.GroupDMChannelUpdate, opts ...rest.RequestOpt) (*GroupDMChannel, error) {
	channel, err := updateChannel(c.Bot, c.ID(), channelUpdate, opts...)
	if err != nil {
		return nil, err
	}
	return channel.(*GroupDMChannel), nil
}

func (c *GroupDMChannel) Delete(opts ...rest.RequestOpt) error {
	return deleteChannel(c.Bot, c.ID(), opts...)
}

// GetIconURL returns the Icon URL of this channel.
func (c *GroupDMChannel) GetIconURL(size int) *string {
	return discord.FormatAssetURL(route.ChannelIcon, c.ID(), c.Icon, size)
}

var (
	_ Channel      = (*GuildCategoryChannel)(nil)
	_ GuildChannel = (*GuildCategoryChannel)(nil)
)

type GuildCategoryChannel struct {
	discord.GuildCategoryChannel
	Bot *Bot
}

func (c *GuildCategoryChannel) set(channel Channel) Channel {
	switch ch := channel.(type) {
	case *GuildCategoryChannel:
		*c = *ch
		return c

	default:
		return c
	}
}

func (c *GuildCategoryChannel) UpdateGuildChannel(guildChannelUpdate discord.GuildChannelUpdate, opts ...rest.RequestOpt) (GuildChannel, error) {
	channel, err := updateChannel(c.Bot, c.ID(), guildChannelUpdate, opts...)
	if err != nil {
		return nil, err
	}
	return channel.(GuildChannel), nil
}

// Update updates the GuildNewsChannel which can return either a GuildNewsChannel or a GuildTextChannel
func (c *GuildCategoryChannel) Update(channelUpdate discord.GuildCategoryChannelUpdate, opts ...rest.RequestOpt) (*GuildCategoryChannel, error) {
	channel, err := c.UpdateGuildChannel(channelUpdate, opts...)
	if err != nil {
		return nil, err
	}
	return channel.(*GuildCategoryChannel), nil
}

func (c *GuildCategoryChannel) Delete(opts ...rest.RequestOpt) error {
	return deleteChannel(c.Bot, c.ChannelID, opts...)
}

func (c *GuildCategoryChannel) PermissionOverwrites() []discord.PermissionOverwrite {
	return c.ChannelPermissionOverwrites
}

func (c *GuildCategoryChannel) PermissionOverwrite(overwriteType discord.PermissionOverwriteType, id snowflake.Snowflake) discord.PermissionOverwrite {
	return getPermissionOverwrite(c, overwriteType, id)
}

func (c *GuildCategoryChannel) RolePermissionOverwrite(id snowflake.Snowflake) *discord.RolePermissionOverwrite {
	return getPermissionOverwrite(c, discord.PermissionOverwriteTypeRole, id).(*discord.RolePermissionOverwrite)
}

func (c *GuildCategoryChannel) MemberPermissionOverwrite(id snowflake.Snowflake) *discord.MemberPermissionOverwrite {
	return getPermissionOverwrite(c, discord.PermissionOverwriteTypeMember, id).(*discord.MemberPermissionOverwrite)
}

func (c *GuildCategoryChannel) SetPermissionOverwrite(overwriteType discord.PermissionOverwriteType, id snowflake.Snowflake, allow discord.Permissions, deny discord.Permissions, opts ...rest.RequestOpt) error {
	return setPermissionOverwrite(c.Bot, c.ChannelID, overwriteType, id, allow, deny, opts...)
}

func (c *GuildCategoryChannel) UpdatePermissionOverwrite(overwriteType discord.PermissionOverwriteType, id snowflake.Snowflake, allow discord.Permissions, deny discord.Permissions, opts ...rest.RequestOpt) error {
	return updatePermissionOverwrite(c.Bot, c, overwriteType, id, allow, deny, opts...)
}

func (c *GuildCategoryChannel) DeletePermissionOverwrite(id snowflake.Snowflake, opts ...rest.RequestOpt) error {
	return deletePermissionOverwrite(c.Bot, c.ChannelID, id, opts...)
}

func (c *GuildCategoryChannel) Guild() *Guild {
	return channelGuild(c.Bot, c.GuildID())
}

func (c *GuildCategoryChannel) Channels() []GuildChannel {
	channels := c.Bot.Caches.Channels().FindAll(func(channel Channel) bool {
		switch ch := channel.(type) {
		case *GuildTextChannel:
			return ch.ParentID != nil && *ch.ParentID == c.ChannelID

		default:
			return false
		}
	})
	guildChannels := make([]GuildChannel, len(channels))
	for i := range channels {
		guildChannels[i] = channels[i].(GuildChannel)
	}
	return guildChannels
}

func (c *GuildCategoryChannel) Members() []*Member {
	var members []*Member
	memberIds := make(map[snowflake.Snowflake]struct{})
	for _, channel := range c.Channels() {
		for _, member := range channel.Members() {
			if _, ok := memberIds[member.User.ID]; ok {
				continue
			}
			members = append(members, member)
			memberIds[member.User.ID] = struct{}{}
		}
	}
	return members
}

var (
	_ Channel             = (*GuildNewsChannel)(nil)
	_ GuildChannel        = (*GuildNewsChannel)(nil)
	_ MessageChannel      = (*GuildNewsChannel)(nil)
	_ GuildMessageChannel = (*GuildNewsChannel)(nil)
)

type GuildNewsChannel struct {
	discord.GuildNewsChannel
	Bot *Bot
}

func (c *GuildNewsChannel) set(channel Channel) Channel {
	switch ch := channel.(type) {
	case *GuildNewsChannel:
		*c = *ch
		return c

	default:
		return c
	}
}

func (c *GuildNewsChannel) UpdateGuildChannel(guildChannelUpdate discord.GuildChannelUpdate, opts ...rest.RequestOpt) (GuildChannel, error) {
	channel, err := updateChannel(c.Bot, c.ID(), guildChannelUpdate, opts...)
	if err != nil {
		return nil, err
	}
	return channel.(GuildChannel), nil
}

// Update updates the GuildNewsChannel which can return either a GuildNewsChannel or a GuildTextChannel
func (c *GuildNewsChannel) Update(channelUpdate discord.GuildNewsChannelUpdate, opts ...rest.RequestOpt) (GuildMessageChannel, error) {
	channel, err := c.UpdateGuildChannel(channelUpdate, opts...)
	if err != nil {
		return nil, err
	}
	return channel.(GuildMessageChannel), nil
}

func (c *GuildNewsChannel) Delete(opts ...rest.RequestOpt) error {
	return deleteChannel(c.Bot, c.ID(), opts...)
}

func (c *GuildNewsChannel) PermissionOverwrites() []discord.PermissionOverwrite {
	return c.ChannelPermissionOverwrites
}

func (c *GuildNewsChannel) PermissionOverwrite(overwriteType discord.PermissionOverwriteType, id snowflake.Snowflake) discord.PermissionOverwrite {
	return getPermissionOverwrite(c, overwriteType, id)
}

func (c *GuildNewsChannel) RolePermissionOverwrite(id snowflake.Snowflake) *discord.RolePermissionOverwrite {
	return getPermissionOverwrite(c, discord.PermissionOverwriteTypeRole, id).(*discord.RolePermissionOverwrite)
}

func (c *GuildNewsChannel) MemberPermissionOverwrite(id snowflake.Snowflake) *discord.MemberPermissionOverwrite {
	return getPermissionOverwrite(c, discord.PermissionOverwriteTypeMember, id).(*discord.MemberPermissionOverwrite)
}

func (c *GuildNewsChannel) SetPermissionOverwrite(overwriteType discord.PermissionOverwriteType, id snowflake.Snowflake, allow discord.Permissions, deny discord.Permissions, opts ...rest.RequestOpt) error {
	return setPermissionOverwrite(c.Bot, c.ID(), overwriteType, id, allow, deny, opts...)
}

func (c *GuildNewsChannel) UpdatePermissionOverwrite(overwriteType discord.PermissionOverwriteType, id snowflake.Snowflake, allow discord.Permissions, deny discord.Permissions, opts ...rest.RequestOpt) error {
	return updatePermissionOverwrite(c.Bot, c, overwriteType, id, allow, deny, opts...)
}

func (c *GuildNewsChannel) DeletePermissionOverwrite(id snowflake.Snowflake, opts ...rest.RequestOpt) error {
	return deletePermissionOverwrite(c.Bot, c.ID(), id, opts...)
}

func (c *GuildNewsChannel) GetMessage(messageID snowflake.Snowflake, opts ...rest.RequestOpt) (*Message, error) {
	return getMessage(c.Bot, c.ID(), messageID, opts...)
}

func (c *GuildNewsChannel) GetMessages(around snowflake.Snowflake, before snowflake.Snowflake, after snowflake.Snowflake, limit int, opts ...rest.RequestOpt) ([]*Message, error) {
	return getMessages(c.Bot, c.ID(), around, before, after, limit, opts...)
}

func (c *GuildNewsChannel) CreateMessage(messageCreate discord.MessageCreate, opts ...rest.RequestOpt) (*Message, error) {
	return createMessage(c.Bot, c.ID(), messageCreate, opts...)
}

func (c *GuildNewsChannel) UpdateMessage(messageID snowflake.Snowflake, messageUpdate discord.MessageUpdate, opts ...rest.RequestOpt) (*Message, error) {
	return updateMessage(c.Bot, c.ID(), messageID, messageUpdate, opts...)
}

func (c *GuildNewsChannel) DeleteMessage(messageID snowflake.Snowflake, opts ...rest.RequestOpt) error {
	return deleteMessage(c.Bot, c.ID(), messageID, opts...)
}

func (c *GuildNewsChannel) BulkDeleteMessages(messageIDs []snowflake.Snowflake, opts ...rest.RequestOpt) error {
	return bulkDeleteMessages(c.Bot, c.ID(), messageIDs, opts...)
}

func (c *GuildNewsChannel) CrosspostMessage(messageID snowflake.Snowflake, opts ...rest.RequestOpt) (*Message, error) {
	message, err := c.Bot.RestServices.ChannelService().CrosspostMessage(c.ID(), messageID, opts...)
	if err != nil {
		return nil, err
	}
	return c.Bot.EntityBuilder.CreateMessage(*message, CacheStrategyNoWs), nil
}

func (c *GuildNewsChannel) SendTyping(opts ...rest.RequestOpt) error {
	return sendTying(c.Bot, c.ID(), opts...)
}

func (c *GuildNewsChannel) AddReaction(messageID snowflake.Snowflake, emoji string, opts ...rest.RequestOpt) error {
	return addReaction(c.Bot, c.ID(), messageID, emoji, opts...)
}

func (c *GuildNewsChannel) RemoveOwnReaction(messageID snowflake.Snowflake, emoji string, opts ...rest.RequestOpt) error {
	return removeOwnReaction(c.Bot, c.ID(), messageID, emoji, opts...)
}

func (c *GuildNewsChannel) RemoveUserReaction(messageID snowflake.Snowflake, emoji string, userID snowflake.Snowflake, opts ...rest.RequestOpt) error {
	return removeUserReaction(c.Bot, c.ID(), messageID, emoji, userID, opts...)
}

func (c *GuildNewsChannel) RemoveAllReactions(messageID snowflake.Snowflake, opts ...rest.RequestOpt) error {
	return removeAllReactions(c.Bot, c.ID(), messageID, opts...)
}

func (c *GuildNewsChannel) RemoveAllReactionsForEmoji(messageID snowflake.Snowflake, emoji string, opts ...rest.RequestOpt) error {
	return removeAllReactionsForEmoji(c.Bot, c.ID(), messageID, emoji, opts...)
}

func (c *GuildNewsChannel) GetWebhooks(opts ...rest.RequestOpt) ([]Webhook, error) {
	return getWebhooks(c.Bot, c.ID(), opts...)
}

func (c *GuildNewsChannel) CreateWebhook(webhookCreate discord.WebhookCreate, opts ...rest.RequestOpt) (Webhook, error) {
	return createWebhook(c.Bot, c.ID(), webhookCreate, opts...)
}

func (c *GuildNewsChannel) DeleteWebhook(webhookID snowflake.Snowflake, opts ...rest.RequestOpt) error {
	return deleteWebhook(c.Bot, webhookID, opts...)
}

func (c *GuildNewsChannel) Threads() []GuildThread {
	var threads []GuildThread
	c.Bot.Caches.Channels().ForAll(func(channel Channel) {
		if thread, ok := channel.(*GuildNewsThread); ok && thread.ParentID() == c.ID() {
			threads = append(threads, thread)
		}
	})
	return threads
}

func (c *GuildNewsChannel) NewsThreads() []*GuildNewsThread {
	var threads []*GuildNewsThread
	c.Bot.Caches.Channels().ForAll(func(channel Channel) {
		if thread, ok := channel.(*GuildNewsThread); ok && thread.ParentID() == c.ID() {
			threads = append(threads, thread)
		}
	})
	return threads
}

func (c *GuildNewsChannel) Thread(threadID snowflake.Snowflake) GuildThread {
	if thread, ok := c.Bot.Caches.Channels().Get(threadID).(GuildThread); ok {
		return thread
	}
	return nil
}

func (c *GuildNewsChannel) PrivateThreads() []*GuildPrivateThread {
	var threads []*GuildPrivateThread
	c.Bot.Caches.Channels().ForAll(func(channel Channel) {
		if thread, ok := channel.(*GuildPrivateThread); ok && thread.ParentID() == c.ID() {
			threads = append(threads, thread)
		}
	})
	return threads
}

func (c *GuildNewsChannel) PublicThreads() []*GuildPublicThread {
	var threads []*GuildPublicThread
	c.Bot.Caches.Channels().ForAll(func(channel Channel) {
		if thread, ok := channel.(*GuildPublicThread); ok && thread.ParentID() == c.ID() {
			threads = append(threads, thread)
		}
	})
	return threads
}

func (c *GuildNewsChannel) CreateThread(theadCreate discord.ThreadCreate, opts ...rest.RequestOpt) (GuildThread, error) {
	return createThread(c.Bot, c.ID(), theadCreate, opts...)
}

func (c *GuildNewsChannel) CreateThreadWithMessage(messageID snowflake.Snowflake, threadCreateWithMessage discord.ThreadCreateWithMessage, opts ...rest.RequestOpt) (GuildThread, error) {
	return createThreadWithMessage(c.Bot, c.ID(), messageID, threadCreateWithMessage, opts...)
}

func (c *GuildNewsChannel) GetPublicArchivedThreads(before discord.Time, limit int, opts ...rest.RequestOpt) ([]GuildThread, map[snowflake.Snowflake]*ThreadMember, bool, error) {
	return getPublicArchivedThreads(c.Bot, c.ID(), before, limit, opts...)
}

func (c *GuildNewsChannel) Guild() *Guild {
	return channelGuild(c.Bot, c.GuildID())
}

func (c *GuildNewsChannel) Parent() *GuildCategoryChannel {
	if c.ParentID == nil {
		return nil
	}
	return c.Bot.Caches.Channels().Get(*c.ParentID).(*GuildCategoryChannel)
}

func (c *GuildNewsChannel) Members() []*Member {
	return viewMembers(c.Bot, c)
}

var (
	_ Channel      = (*GuildStoreChannel)(nil)
	_ GuildChannel = (*GuildStoreChannel)(nil)
)

type GuildStoreChannel struct {
	discord.GuildStoreChannel
	Bot *Bot
}

func (c *GuildStoreChannel) set(channel Channel) Channel {
	switch ch := channel.(type) {
	case *GuildStoreChannel:
		*c = *ch
		return c

	default:
		return c
	}
}

func (c *GuildStoreChannel) UpdateGuildChannel(guildChannelUpdate discord.GuildChannelUpdate, opts ...rest.RequestOpt) (GuildChannel, error) {
	channel, err := updateChannel(c.Bot, c.ID(), guildChannelUpdate, opts...)
	if err != nil {
		return nil, err
	}
	return channel.(GuildChannel), nil
}

// Update updates the GuildNewsChannel which can return either a GuildNewsChannel or a GuildTextChannel
func (c *GuildStoreChannel) Update(channelUpdate discord.GuildStoreChannelUpdate, opts ...rest.RequestOpt) (*GuildStoreChannel, error) {
	channel, err := c.UpdateGuildChannel(channelUpdate, opts...)
	if err != nil {
		return nil, err
	}
	return channel.(*GuildStoreChannel), nil
}

func (c *GuildStoreChannel) Delete(opts ...rest.RequestOpt) error {
	return deleteChannel(c.Bot, c.ID(), opts...)
}

func (c *GuildStoreChannel) PermissionOverwrites() []discord.PermissionOverwrite {
	return c.ChannelPermissionOverwrites
}

func (c *GuildStoreChannel) PermissionOverwrite(overwriteType discord.PermissionOverwriteType, id snowflake.Snowflake) discord.PermissionOverwrite {
	return getPermissionOverwrite(c, overwriteType, id)
}

func (c *GuildStoreChannel) RolePermissionOverwrite(id snowflake.Snowflake) *discord.RolePermissionOverwrite {
	return getPermissionOverwrite(c, discord.PermissionOverwriteTypeRole, id).(*discord.RolePermissionOverwrite)
}

func (c *GuildStoreChannel) MemberPermissionOverwrite(id snowflake.Snowflake) *discord.MemberPermissionOverwrite {
	return getPermissionOverwrite(c, discord.PermissionOverwriteTypeMember, id).(*discord.MemberPermissionOverwrite)
}

func (c *GuildStoreChannel) SetPermissionOverwrite(overwriteType discord.PermissionOverwriteType, id snowflake.Snowflake, allow discord.Permissions, deny discord.Permissions, opts ...rest.RequestOpt) error {
	return setPermissionOverwrite(c.Bot, c.ID(), overwriteType, id, allow, deny, opts...)
}

func (c *GuildStoreChannel) UpdatePermissionOverwrite(overwriteType discord.PermissionOverwriteType, id snowflake.Snowflake, allow discord.Permissions, deny discord.Permissions, opts ...rest.RequestOpt) error {
	return updatePermissionOverwrite(c.Bot, c, overwriteType, id, allow, deny, opts...)
}

func (c *GuildStoreChannel) DeletePermissionOverwrite(id snowflake.Snowflake, opts ...rest.RequestOpt) error {
	return deletePermissionOverwrite(c.Bot, c.ID(), id, opts...)
}

func (c *GuildStoreChannel) Guild() *Guild {
	return channelGuild(c.Bot, c.GuildID())
}

func (c *GuildStoreChannel) Parent() *GuildCategoryChannel {
	if c.ParentID == nil {
		return nil
	}
	return c.Bot.Caches.Channels().Get(*c.ParentID).(*GuildCategoryChannel)
}

func (c *GuildStoreChannel) Members() []*Member {
	return viewMembers(c.Bot, c)
}

var (
	_ Channel                 = (*GuildNewsThread)(nil)
	_ GuildChannel            = (*GuildNewsThread)(nil)
	_ MessageChannel          = (*GuildNewsThread)(nil)
	_ BaseGuildMessageChannel = (*GuildNewsThread)(nil)
	_ GuildThread             = (*GuildNewsThread)(nil)
)

type GuildNewsThread struct {
	discord.GuildNewsThread
	Bot *Bot
}

func (c *GuildNewsThread) set(channel Channel) Channel {
	switch ch := channel.(type) {
	case *GuildNewsThread:
		*c = *ch
		return c

	default:
		return c
	}
}

func (c *GuildNewsThread) UpdateGuildChannel(guildChannelUpdate discord.GuildChannelUpdate, opts ...rest.RequestOpt) (GuildChannel, error) {
	channel, err := updateChannel(c.Bot, c.ID(), guildChannelUpdate, opts...)
	if err != nil {
		return nil, err
	}
	return channel.(GuildChannel), nil
}

func (c *GuildNewsThread) Update(channelUpdate discord.GuildNewsThreadUpdate, opts ...rest.RequestOpt) (*GuildNewsThread, error) {
	channel, err := c.UpdateGuildChannel(channelUpdate, opts...)
	if err != nil {
		return nil, err
	}
	return channel.(*GuildNewsThread), nil
}

func (c *GuildNewsThread) Delete(opts ...rest.RequestOpt) error {
	return deleteChannel(c.Bot, c.ID(), opts...)
}

func (c *GuildNewsThread) PermissionOverwrites() []discord.PermissionOverwrite {
	if parent := c.Parent(); parent != nil {
		return parent.PermissionOverwrites()
	}
	return nil
}

func (c *GuildNewsThread) PermissionOverwrite(overwriteType discord.PermissionOverwriteType, id snowflake.Snowflake) discord.PermissionOverwrite {
	if parent := c.Parent(); parent != nil {
		return getPermissionOverwrite(parent, overwriteType, id)
	}
	return nil
}

func (c *GuildNewsThread) RolePermissionOverwrite(id snowflake.Snowflake) *discord.RolePermissionOverwrite {
	if parent := c.Parent(); parent != nil {
		return getPermissionOverwrite(parent, discord.PermissionOverwriteTypeRole, id).(*discord.RolePermissionOverwrite)
	}
	return nil
}

func (c *GuildNewsThread) MemberPermissionOverwrite(id snowflake.Snowflake) *discord.MemberPermissionOverwrite {
	if parent := c.Parent(); parent != nil {
		return getPermissionOverwrite(parent, discord.PermissionOverwriteTypeMember, id).(*discord.MemberPermissionOverwrite)
	}
	return nil
}

func (c *GuildNewsThread) SetPermissionOverwrite(overwriteType discord.PermissionOverwriteType, id snowflake.Snowflake, allow discord.Permissions, deny discord.Permissions, opts ...rest.RequestOpt) error {
	return setPermissionOverwrite(c.Bot, c.ID(), overwriteType, id, allow, deny, opts...)
}

func (c *GuildNewsThread) UpdatePermissionOverwrite(overwriteType discord.PermissionOverwriteType, id snowflake.Snowflake, allow discord.Permissions, deny discord.Permissions, opts ...rest.RequestOpt) error {
	if parent := c.Parent(); parent != nil {
		return updatePermissionOverwrite(c.Bot, c.Parent(), overwriteType, id, allow, deny, opts...)
	}
	// TODO return error here
	return nil
}

func (c *GuildNewsThread) DeletePermissionOverwrite(id snowflake.Snowflake, opts ...rest.RequestOpt) error {
	return deletePermissionOverwrite(c.Bot, c.ID(), id, opts...)
}

func (c *GuildNewsThread) GetMessage(messageID snowflake.Snowflake, opts ...rest.RequestOpt) (*Message, error) {
	return getMessage(c.Bot, c.ID(), messageID, opts...)
}

func (c *GuildNewsThread) GetMessages(around snowflake.Snowflake, before snowflake.Snowflake, after snowflake.Snowflake, limit int, opts ...rest.RequestOpt) ([]*Message, error) {
	return getMessages(c.Bot, c.ID(), around, before, after, limit, opts...)
}

func (c *GuildNewsThread) CreateMessage(messageCreate discord.MessageCreate, opts ...rest.RequestOpt) (*Message, error) {
	return createMessage(c.Bot, c.ID(), messageCreate, opts...)
}

func (c *GuildNewsThread) UpdateMessage(messageID snowflake.Snowflake, messageUpdate discord.MessageUpdate, opts ...rest.RequestOpt) (*Message, error) {
	return updateMessage(c.Bot, c.ID(), messageID, messageUpdate, opts...)
}

func (c *GuildNewsThread) DeleteMessage(messageID snowflake.Snowflake, opts ...rest.RequestOpt) error {
	return deleteMessage(c.Bot, c.ID(), messageID, opts...)
}

func (c *GuildNewsThread) BulkDeleteMessages(messageIDs []snowflake.Snowflake, opts ...rest.RequestOpt) error {
	return bulkDeleteMessages(c.Bot, c.ID(), messageIDs, opts...)
}

func (c *GuildNewsThread) SendTyping(opts ...rest.RequestOpt) error {
	return sendTying(c.Bot, c.ID(), opts...)
}

func (c *GuildNewsThread) AddReaction(messageID snowflake.Snowflake, emoji string, opts ...rest.RequestOpt) error {
	return addReaction(c.Bot, c.ID(), messageID, emoji, opts...)
}

func (c *GuildNewsThread) RemoveOwnReaction(messageID snowflake.Snowflake, emoji string, opts ...rest.RequestOpt) error {
	return removeOwnReaction(c.Bot, c.ID(), messageID, emoji, opts...)
}

func (c *GuildNewsThread) RemoveUserReaction(messageID snowflake.Snowflake, emoji string, userID snowflake.Snowflake, opts ...rest.RequestOpt) error {
	return removeUserReaction(c.Bot, c.ID(), messageID, emoji, userID, opts...)
}

func (c *GuildNewsThread) RemoveAllReactions(messageID snowflake.Snowflake, opts ...rest.RequestOpt) error {
	return removeAllReactions(c.Bot, c.ID(), messageID, opts...)
}

func (c *GuildNewsThread) RemoveAllReactionsForEmoji(messageID snowflake.Snowflake, emoji string, opts ...rest.RequestOpt) error {
	return removeAllReactionsForEmoji(c.Bot, c.ID(), messageID, emoji, opts...)
}

func (c *GuildNewsThread) Guild() *Guild {
	return channelGuild(c.Bot, c.GuildID())
}

func (c *GuildNewsThread) ParentMessageChannel() GuildMessageChannel {
	return c.Bot.Caches.Channels().Get(c.ParentID()).(GuildMessageChannel)
}

func (c *GuildNewsThread) Parent() *GuildNewsChannel {
	return c.Bot.Caches.Channels().Get(c.ParentID()).(*GuildNewsChannel)
}

func (c *GuildNewsThread) Members() []*Member {
	return c.Bot.Caches.Members().FindAll(func(member *Member) bool {
		return member.ChannelPermissions(c).Has(discord.PermissionViewChannel)
	})
}

func (c *GuildNewsThread) SelfThreadMember() *ThreadMember {
	return c.ThreadMember(c.Bot.ApplicationID)
}

func (c *GuildNewsThread) ThreadMember(userID snowflake.Snowflake) *ThreadMember {
	return c.Bot.Caches.ThreadMembers().Get(c.ID(), userID)
}

func (c *GuildNewsThread) ThreadMembers() []*ThreadMember {
	return c.Bot.Caches.ThreadMembers().ThreadAll(c.ID())
}

func (c *GuildNewsThread) Join(opts ...rest.RequestOpt) error {
	return join(c.Bot, c.ID(), opts...)
}

func (c *GuildNewsThread) Leave(opts ...rest.RequestOpt) error {
	return leave(c.Bot, c.ID(), opts...)
}

func (c *GuildNewsThread) AddThreadMember(userID snowflake.Snowflake, opts ...rest.RequestOpt) error {
	return addThreadMember(c.Bot, c.ID(), userID, opts...)
}

func (c *GuildNewsThread) RemoveThreadMember(userID snowflake.Snowflake, opts ...rest.RequestOpt) error {
	return removeThreadMember(c.Bot, c.ID(), userID, opts...)
}

func (c *GuildNewsThread) GetThreadMember(userID snowflake.Snowflake, opts ...rest.RequestOpt) (*ThreadMember, error) {
	return getThreadMember(c.Bot, c.ID(), userID, opts...)
}

func (c *GuildNewsThread) GetThreadMembers(opts ...rest.RequestOpt) ([]*ThreadMember, error) {
	return getThreadMembers(c.Bot, c.ID(), opts...)
}

var (
	_ Channel                 = (*GuildPublicThread)(nil)
	_ GuildChannel            = (*GuildPublicThread)(nil)
	_ MessageChannel          = (*GuildPublicThread)(nil)
	_ BaseGuildMessageChannel = (*GuildPublicThread)(nil)
	_ GuildThread             = (*GuildPublicThread)(nil)
)

type GuildPublicThread struct {
	discord.GuildPublicThread
	Bot *Bot
}

func (c *GuildPublicThread) set(channel Channel) Channel {
	switch ch := channel.(type) {
	case *GuildPublicThread:
		*c = *ch
		return c

	default:
		return c
	}
}

func (c *GuildPublicThread) UpdateGuildChannel(guildChannelUpdate discord.GuildChannelUpdate, opts ...rest.RequestOpt) (GuildChannel, error) {
	channel, err := updateChannel(c.Bot, c.ID(), guildChannelUpdate, opts...)
	if err != nil {
		return nil, err
	}
	return channel.(GuildChannel), nil
}

func (c *GuildPublicThread) Update(channelUpdate discord.GuildNewsThreadUpdate, opts ...rest.RequestOpt) (*GuildPublicThread, error) {
	channel, err := c.UpdateGuildChannel(channelUpdate, opts...)
	if err != nil {
		return nil, err
	}
	return channel.(*GuildPublicThread), nil
}

func (c *GuildPublicThread) Delete(opts ...rest.RequestOpt) error {
	return deleteChannel(c.Bot, c.ID(), opts...)
}

func (c *GuildPublicThread) PermissionOverwrites() []discord.PermissionOverwrite {
	if parent := c.Parent(); parent != nil {
		return parent.PermissionOverwrites()
	}
	return nil
}

func (c *GuildPublicThread) PermissionOverwrite(overwriteType discord.PermissionOverwriteType, id snowflake.Snowflake) discord.PermissionOverwrite {
	if parent := c.Parent(); parent != nil {
		return getPermissionOverwrite(parent, overwriteType, id)
	}
	return nil
}

func (c *GuildPublicThread) RolePermissionOverwrite(id snowflake.Snowflake) *discord.RolePermissionOverwrite {
	if parent := c.Parent(); parent != nil {
		return getPermissionOverwrite(parent, discord.PermissionOverwriteTypeRole, id).(*discord.RolePermissionOverwrite)
	}
	return nil
}

func (c *GuildPublicThread) MemberPermissionOverwrite(id snowflake.Snowflake) *discord.MemberPermissionOverwrite {
	if parent := c.Parent(); parent != nil {
		return getPermissionOverwrite(parent, discord.PermissionOverwriteTypeMember, id).(*discord.MemberPermissionOverwrite)
	}
	return nil
}

func (c *GuildPublicThread) SetPermissionOverwrite(overwriteType discord.PermissionOverwriteType, id snowflake.Snowflake, allow discord.Permissions, deny discord.Permissions, opts ...rest.RequestOpt) error {
	return setPermissionOverwrite(c.Bot, c.ID(), overwriteType, id, allow, deny, opts...)
}

func (c *GuildPublicThread) UpdatePermissionOverwrite(overwriteType discord.PermissionOverwriteType, id snowflake.Snowflake, allow discord.Permissions, deny discord.Permissions, opts ...rest.RequestOpt) error {
	if parent := c.Parent(); parent != nil {
		return updatePermissionOverwrite(c.Bot, c.Parent(), overwriteType, id, allow, deny, opts...)
	}
	// TODO return error here
	return nil
}

func (c *GuildPublicThread) DeletePermissionOverwrite(id snowflake.Snowflake, opts ...rest.RequestOpt) error {
	return deletePermissionOverwrite(c.Bot, c.ID(), id, opts...)
}

func (c *GuildPublicThread) GetMessage(messageID snowflake.Snowflake, opts ...rest.RequestOpt) (*Message, error) {
	return getMessage(c.Bot, c.ID(), messageID, opts...)
}

func (c *GuildPublicThread) GetMessages(around snowflake.Snowflake, before snowflake.Snowflake, after snowflake.Snowflake, limit int, opts ...rest.RequestOpt) ([]*Message, error) {
	return getMessages(c.Bot, c.ID(), around, before, after, limit, opts...)
}

func (c *GuildPublicThread) CreateMessage(messageCreate discord.MessageCreate, opts ...rest.RequestOpt) (*Message, error) {
	return createMessage(c.Bot, c.ID(), messageCreate, opts...)
}

func (c *GuildPublicThread) UpdateMessage(messageID snowflake.Snowflake, messageUpdate discord.MessageUpdate, opts ...rest.RequestOpt) (*Message, error) {
	return updateMessage(c.Bot, c.ID(), messageID, messageUpdate, opts...)
}

func (c *GuildPublicThread) DeleteMessage(messageID snowflake.Snowflake, opts ...rest.RequestOpt) error {
	return deleteMessage(c.Bot, c.ID(), messageID, opts...)
}

func (c *GuildPublicThread) BulkDeleteMessages(messageIDs []snowflake.Snowflake, opts ...rest.RequestOpt) error {
	return bulkDeleteMessages(c.Bot, c.ID(), messageIDs, opts...)
}

func (c *GuildPublicThread) SendTyping(opts ...rest.RequestOpt) error {
	return sendTying(c.Bot, c.ID(), opts...)
}

func (c *GuildPublicThread) AddReaction(messageID snowflake.Snowflake, emoji string, opts ...rest.RequestOpt) error {
	return addReaction(c.Bot, c.ID(), messageID, emoji, opts...)
}

func (c *GuildPublicThread) RemoveOwnReaction(messageID snowflake.Snowflake, emoji string, opts ...rest.RequestOpt) error {
	return removeOwnReaction(c.Bot, c.ID(), messageID, emoji, opts...)
}

func (c *GuildPublicThread) RemoveUserReaction(messageID snowflake.Snowflake, emoji string, userID snowflake.Snowflake, opts ...rest.RequestOpt) error {
	return removeUserReaction(c.Bot, c.ID(), messageID, emoji, userID, opts...)
}

func (c *GuildPublicThread) RemoveAllReactions(messageID snowflake.Snowflake, opts ...rest.RequestOpt) error {
	return removeAllReactions(c.Bot, c.ID(), messageID, opts...)
}

func (c *GuildPublicThread) RemoveAllReactionsForEmoji(messageID snowflake.Snowflake, emoji string, opts ...rest.RequestOpt) error {
	return removeAllReactionsForEmoji(c.Bot, c.ID(), messageID, emoji, opts...)
}

func (c *GuildPublicThread) Guild() *Guild {
	return channelGuild(c.Bot, c.GuildID())
}

func (c *GuildPublicThread) Parent() *GuildTextChannel {
	return c.Bot.Caches.Channels().Get(c.ParentID()).(*GuildTextChannel)
}

func (c *GuildPublicThread) ParentMessageChannel() GuildMessageChannel {
	return c.Bot.Caches.Channels().Get(c.ParentID()).(GuildMessageChannel)
}

func (c *GuildPublicThread) Members() []*Member {
	return c.Bot.Caches.Members().FindAll(func(member *Member) bool {
		return member.ChannelPermissions(c).Has(discord.PermissionViewChannel)
	})
}

func (c *GuildPublicThread) SelfThreadMember() *ThreadMember {
	return c.ThreadMember(c.Bot.ApplicationID)
}

func (c *GuildPublicThread) ThreadMember(userID snowflake.Snowflake) *ThreadMember {
	return c.Bot.Caches.ThreadMembers().Get(c.ID(), userID)
}

func (c *GuildPublicThread) ThreadMembers() []*ThreadMember {
	return c.Bot.Caches.ThreadMembers().ThreadAll(c.ID())
}

func (c *GuildPublicThread) Join(opts ...rest.RequestOpt) error {
	return join(c.Bot, c.ID(), opts...)
}

func (c *GuildPublicThread) Leave(opts ...rest.RequestOpt) error {
	return leave(c.Bot, c.ID(), opts...)
}

func (c *GuildPublicThread) AddThreadMember(userID snowflake.Snowflake, opts ...rest.RequestOpt) error {
	return addThreadMember(c.Bot, c.ID(), userID, opts...)
}

func (c *GuildPublicThread) RemoveThreadMember(userID snowflake.Snowflake, opts ...rest.RequestOpt) error {
	return removeThreadMember(c.Bot, c.ID(), userID, opts...)
}

func (c *GuildPublicThread) GetThreadMember(userID snowflake.Snowflake, opts ...rest.RequestOpt) (*ThreadMember, error) {
	return getThreadMember(c.Bot, c.ID(), userID, opts...)
}

func (c *GuildPublicThread) GetThreadMembers(opts ...rest.RequestOpt) ([]*ThreadMember, error) {
	return getThreadMembers(c.Bot, c.ID(), opts...)
}

var (
	_ Channel                 = (*GuildPrivateThread)(nil)
	_ GuildChannel            = (*GuildPrivateThread)(nil)
	_ MessageChannel          = (*GuildPrivateThread)(nil)
	_ BaseGuildMessageChannel = (*GuildPrivateThread)(nil)
	_ GuildThread             = (*GuildPrivateThread)(nil)
)

type GuildPrivateThread struct {
	discord.GuildPrivateThread
	Bot *Bot
}

func (c *GuildPrivateThread) set(channel Channel) Channel {
	switch ch := channel.(type) {
	case *GuildPrivateThread:
		*c = *ch
		return c

	default:
		return c
	}
}

func (c *GuildPrivateThread) UpdateGuildChannel(guildChannelUpdate discord.GuildChannelUpdate, opts ...rest.RequestOpt) (GuildChannel, error) {
	channel, err := updateChannel(c.Bot, c.ID(), guildChannelUpdate, opts...)
	if err != nil {
		return nil, err
	}
	return channel.(GuildChannel), nil
}

func (c *GuildPrivateThread) Update(channelUpdate discord.GuildNewsThreadUpdate, opts ...rest.RequestOpt) (*GuildPrivateThread, error) {
	channel, err := c.UpdateGuildChannel(channelUpdate, opts...)
	if err != nil {
		return nil, err
	}
	return channel.(*GuildPrivateThread), nil
}

func (c *GuildPrivateThread) Delete(opts ...rest.RequestOpt) error {
	return deleteChannel(c.Bot, c.ID(), opts...)
}

func (c *GuildPrivateThread) PermissionOverwrites() []discord.PermissionOverwrite {
	if parent := c.Parent(); parent != nil {
		return parent.PermissionOverwrites()
	}
	return nil
}

func (c *GuildPrivateThread) PermissionOverwrite(overwriteType discord.PermissionOverwriteType, id snowflake.Snowflake) discord.PermissionOverwrite {
	if parent := c.Parent(); parent != nil {
		return getPermissionOverwrite(parent, overwriteType, id)
	}
	return nil
}

func (c *GuildPrivateThread) RolePermissionOverwrite(id snowflake.Snowflake) *discord.RolePermissionOverwrite {
	if parent := c.Parent(); parent != nil {
		return getPermissionOverwrite(parent, discord.PermissionOverwriteTypeRole, id).(*discord.RolePermissionOverwrite)
	}
	return nil
}

func (c *GuildPrivateThread) MemberPermissionOverwrite(id snowflake.Snowflake) *discord.MemberPermissionOverwrite {
	if parent := c.Parent(); parent != nil {
		return getPermissionOverwrite(parent, discord.PermissionOverwriteTypeMember, id).(*discord.MemberPermissionOverwrite)
	}
	return nil
}

func (c *GuildPrivateThread) SetPermissionOverwrite(overwriteType discord.PermissionOverwriteType, id snowflake.Snowflake, allow discord.Permissions, deny discord.Permissions, opts ...rest.RequestOpt) error {
	return setPermissionOverwrite(c.Bot, c.ID(), overwriteType, id, allow, deny, opts...)
}

func (c *GuildPrivateThread) UpdatePermissionOverwrite(overwriteType discord.PermissionOverwriteType, id snowflake.Snowflake, allow discord.Permissions, deny discord.Permissions, opts ...rest.RequestOpt) error {
	if parent := c.Parent(); parent != nil {
		return updatePermissionOverwrite(c.Bot, c.Parent(), overwriteType, id, allow, deny, opts...)
	}
	// TODO return error here
	return nil
}

func (c *GuildPrivateThread) DeletePermissionOverwrite(id snowflake.Snowflake, opts ...rest.RequestOpt) error {
	return deletePermissionOverwrite(c.Bot, c.ID(), id, opts...)
}

func (c *GuildPrivateThread) GetMessage(messageID snowflake.Snowflake, opts ...rest.RequestOpt) (*Message, error) {
	return getMessage(c.Bot, c.ID(), messageID, opts...)
}

func (c *GuildPrivateThread) GetMessages(around snowflake.Snowflake, before snowflake.Snowflake, after snowflake.Snowflake, limit int, opts ...rest.RequestOpt) ([]*Message, error) {
	return getMessages(c.Bot, c.ID(), around, before, after, limit, opts...)
}

func (c *GuildPrivateThread) CreateMessage(messageCreate discord.MessageCreate, opts ...rest.RequestOpt) (*Message, error) {
	return createMessage(c.Bot, c.ID(), messageCreate, opts...)
}

func (c *GuildPrivateThread) UpdateMessage(messageID snowflake.Snowflake, messageUpdate discord.MessageUpdate, opts ...rest.RequestOpt) (*Message, error) {
	return updateMessage(c.Bot, c.ID(), messageID, messageUpdate, opts...)
}

func (c *GuildPrivateThread) DeleteMessage(messageID snowflake.Snowflake, opts ...rest.RequestOpt) error {
	return deleteMessage(c.Bot, c.ID(), messageID, opts...)
}

func (c *GuildPrivateThread) BulkDeleteMessages(messageIDs []snowflake.Snowflake, opts ...rest.RequestOpt) error {
	return bulkDeleteMessages(c.Bot, c.ID(), messageIDs, opts...)
}

func (c *GuildPrivateThread) SendTyping(opts ...rest.RequestOpt) error {
	return sendTying(c.Bot, c.ID(), opts...)
}

func (c *GuildPrivateThread) AddReaction(messageID snowflake.Snowflake, emoji string, opts ...rest.RequestOpt) error {
	return addReaction(c.Bot, c.ID(), messageID, emoji, opts...)
}

func (c *GuildPrivateThread) RemoveOwnReaction(messageID snowflake.Snowflake, emoji string, opts ...rest.RequestOpt) error {
	return removeOwnReaction(c.Bot, c.ID(), messageID, emoji, opts...)
}

func (c *GuildPrivateThread) RemoveUserReaction(messageID snowflake.Snowflake, emoji string, userID snowflake.Snowflake, opts ...rest.RequestOpt) error {
	return removeUserReaction(c.Bot, c.ID(), messageID, emoji, userID, opts...)
}

func (c *GuildPrivateThread) RemoveAllReactions(messageID snowflake.Snowflake, opts ...rest.RequestOpt) error {
	return removeAllReactions(c.Bot, c.ID(), messageID, opts...)
}

func (c *GuildPrivateThread) RemoveAllReactionsForEmoji(messageID snowflake.Snowflake, emoji string, opts ...rest.RequestOpt) error {
	return removeAllReactionsForEmoji(c.Bot, c.ID(), messageID, emoji, opts...)
}

func (c *GuildPrivateThread) Guild() *Guild {
	return channelGuild(c.Bot, c.GuildID())
}

func (c *GuildPrivateThread) Parent() *GuildTextChannel {
	return c.Bot.Caches.Channels().Get(c.ParentID()).(*GuildTextChannel)
}

func (c *GuildPrivateThread) ParentMessageChannel() GuildMessageChannel {
	return c.Bot.Caches.Channels().Get(c.ParentID()).(GuildMessageChannel)
}

func (c *GuildPrivateThread) Members() []*Member {
	return c.Bot.Caches.Members().FindAll(func(member *Member) bool {
		return member.ChannelPermissions(c).Has(discord.PermissionViewChannel)
	})
}

func (c *GuildPrivateThread) SelfThreadMember() *ThreadMember {
	return c.ThreadMember(c.Bot.ApplicationID)
}

func (c *GuildPrivateThread) ThreadMember(userID snowflake.Snowflake) *ThreadMember {
	return c.Bot.Caches.ThreadMembers().Get(c.ID(), userID)
}

func (c *GuildPrivateThread) ThreadMembers() []*ThreadMember {
	return c.Bot.Caches.ThreadMembers().ThreadAll(c.ID())
}

func (c *GuildPrivateThread) Join(opts ...rest.RequestOpt) error {
	return join(c.Bot, c.ID(), opts...)
}

func (c *GuildPrivateThread) Leave(opts ...rest.RequestOpt) error {
	return leave(c.Bot, c.ID(), opts...)
}

func (c *GuildPrivateThread) AddThreadMember(userID snowflake.Snowflake, opts ...rest.RequestOpt) error {
	return addThreadMember(c.Bot, c.ID(), userID, opts...)
}

func (c *GuildPrivateThread) RemoveThreadMember(userID snowflake.Snowflake, opts ...rest.RequestOpt) error {
	return removeThreadMember(c.Bot, c.ID(), userID, opts...)
}

func (c *GuildPrivateThread) GetThreadMember(userID snowflake.Snowflake, opts ...rest.RequestOpt) (*ThreadMember, error) {
	return getThreadMember(c.Bot, c.ID(), userID, opts...)
}

func (c *GuildPrivateThread) GetThreadMembers(opts ...rest.RequestOpt) ([]*ThreadMember, error) {
	return getThreadMembers(c.Bot, c.ID(), opts...)
}

var (
	_ Channel           = (*GuildStageVoiceChannel)(nil)
	_ GuildChannel      = (*GuildStageVoiceChannel)(nil)
	_ GuildAudioChannel = (*GuildStageVoiceChannel)(nil)
)

type GuildStageVoiceChannel struct {
	discord.GuildStageVoiceChannel
	Bot                *Bot
	StageInstanceID    *snowflake.Snowflake
	ConnectedMemberIDs map[snowflake.Snowflake]struct{}
}

func (c *GuildStageVoiceChannel) set(channel Channel) Channel {
	switch ch := channel.(type) {
	case *GuildStageVoiceChannel:
		*c = *ch
		return c

	default:
		return c
	}
}

func (c *GuildStageVoiceChannel) UpdateGuildChannel(guildChannelUpdate discord.GuildChannelUpdate, opts ...rest.RequestOpt) (GuildChannel, error) {
	channel, err := updateChannel(c.Bot, c.ID(), guildChannelUpdate, opts...)
	if err != nil {
		return nil, err
	}
	return channel.(GuildChannel), nil
}

// Update updates the GuildNewsChannel which can return either a GuildNewsChannel or a GuildTextChannel
func (c *GuildStageVoiceChannel) Update(channelUpdate discord.GuildStageVoiceChannelUpdate, opts ...rest.RequestOpt) (*GuildStageVoiceChannel, error) {
	channel, err := c.UpdateGuildChannel(channelUpdate, opts...)
	if err != nil {
		return nil, err
	}
	return channel.(*GuildStageVoiceChannel), nil
}

func (c *GuildStageVoiceChannel) Delete(opts ...rest.RequestOpt) error {
	return deleteChannel(c.Bot, c.ID(), opts...)
}

func (c *GuildStageVoiceChannel) PermissionOverwrites() []discord.PermissionOverwrite {
	return c.ChannelPermissionOverwrites
}

func (c *GuildStageVoiceChannel) PermissionOverwrite(overwriteType discord.PermissionOverwriteType, id snowflake.Snowflake) discord.PermissionOverwrite {
	return getPermissionOverwrite(c, overwriteType, id)
}

func (c *GuildStageVoiceChannel) RolePermissionOverwrite(id snowflake.Snowflake) *discord.RolePermissionOverwrite {
	return getPermissionOverwrite(c, discord.PermissionOverwriteTypeRole, id).(*discord.RolePermissionOverwrite)
}

func (c *GuildStageVoiceChannel) MemberPermissionOverwrite(id snowflake.Snowflake) *discord.MemberPermissionOverwrite {
	return getPermissionOverwrite(c, discord.PermissionOverwriteTypeMember, id).(*discord.MemberPermissionOverwrite)
}

func (c *GuildStageVoiceChannel) SetPermissionOverwrite(overwriteType discord.PermissionOverwriteType, id snowflake.Snowflake, allow discord.Permissions, deny discord.Permissions, opts ...rest.RequestOpt) error {
	return setPermissionOverwrite(c.Bot, c.ID(), overwriteType, id, allow, deny, opts...)
}

func (c *GuildStageVoiceChannel) UpdatePermissionOverwrite(overwriteType discord.PermissionOverwriteType, id snowflake.Snowflake, allow discord.Permissions, deny discord.Permissions, opts ...rest.RequestOpt) error {
	return updatePermissionOverwrite(c.Bot, c, overwriteType, id, allow, deny, opts...)
}

func (c *GuildStageVoiceChannel) DeletePermissionOverwrite(id snowflake.Snowflake, opts ...rest.RequestOpt) error {
	return deletePermissionOverwrite(c.Bot, c.ID(), id, opts...)
}

func (c *GuildStageVoiceChannel) Guild() *Guild {
	return channelGuild(c.Bot, c.GuildID())
}

func (c *GuildStageVoiceChannel) Parent() *GuildCategoryChannel {
	if c.ParentID == nil {
		return nil
	}
	return c.Bot.Caches.Channels().Get(*c.ParentID).(*GuildCategoryChannel)
}

func (c *GuildStageVoiceChannel) Connect(ctx context.Context) error {
	return c.Bot.AudioController.Connect(ctx, c.GuildID(), c.ID())
}

func (c *GuildStageVoiceChannel) Members() []*Member {
	return connectedMembers(c.Bot, c)
}

func (c *GuildStageVoiceChannel) connectedMembers() map[snowflake.Snowflake]struct{} {
	return c.ConnectedMemberIDs
}

func (c *GuildStageVoiceChannel) IsModerator(member *Member) bool {
	return member.Permissions().Has(discord.PermissionsStageModerator)
}

func (c *GuildStageVoiceChannel) StageInstance() *StageInstance {
	if c.StageInstanceID == nil {
		return nil
	}
	return c.Bot.Caches.StageInstances().Get(*c.StageInstanceID)
}

func (c *GuildStageVoiceChannel) CreateStageInstance(stageInstanceCreate discord.StageInstanceCreate, opts ...rest.RequestOpt) (*StageInstance, error) {
	stageInstance, err := c.Bot.RestServices.StageInstanceService().CreateStageInstance(stageInstanceCreate, opts...)
	if err != nil {
		return nil, err
	}
	return c.Bot.EntityBuilder.CreateStageInstance(*stageInstance, CacheStrategyNoWs), nil
}

func (c *GuildStageVoiceChannel) UpdateStageInstance(stageInstanceUpdate discord.StageInstanceUpdate, opts ...rest.RequestOpt) (*StageInstance, error) {
	stageInstance, err := c.Bot.RestServices.StageInstanceService().UpdateStageInstance(c.ID(), stageInstanceUpdate, opts...)
	if err != nil {
		return nil, err
	}
	return c.Bot.EntityBuilder.CreateStageInstance(*stageInstance, CacheStrategyNoWs), nil
}

func (c *GuildStageVoiceChannel) DeleteStageInstance(opts ...rest.RequestOpt) error {
	return c.Bot.RestServices.StageInstanceService().DeleteStageInstance(c.ID(), opts...)
}

//--------------------------------------------

func getPermissionOverwrite(channel GuildChannel, overwriteType discord.PermissionOverwriteType, id snowflake.Snowflake) discord.PermissionOverwrite {
	for _, overwrite := range channel.PermissionOverwrites() {
		if overwrite.Type() == overwriteType && overwrite.ID() == id {
			return overwrite
		}
	}
	return nil
}

func setPermissionOverwrite(bot *Bot, channelID snowflake.Snowflake, overwriteType discord.PermissionOverwriteType, id snowflake.Snowflake, allow discord.Permissions, deny discord.Permissions, opts ...rest.RequestOpt) error {
	var overwrite discord.PermissionOverwrite
	switch overwriteType {
	case discord.PermissionOverwriteTypeRole:
		overwrite = discord.RolePermissionOverwrite{
			RoleID: id,
			Allow:  allow,
			Deny:   deny,
		}

	case discord.PermissionOverwriteTypeMember:
		overwrite = discord.MemberPermissionOverwrite{
			UserID: id,
			Allow:  allow,
			Deny:   deny,
		}

	default:
		return errors.New("unknown permission overwrite type")
	}
	return bot.RestServices.ChannelService().UpdatePermissionOverwrite(channelID, id, overwrite, opts...)
}

func updatePermissionOverwrite(bot *Bot, channel GuildChannel, overwriteType discord.PermissionOverwriteType, id snowflake.Snowflake, allow discord.Permissions, deny discord.Permissions, opts ...rest.RequestOpt) error {
	var overwriteUpdate discord.PermissionOverwriteUpdate
	overwrite := getPermissionOverwrite(channel, overwriteType, id)
	switch overwriteType {
	case discord.PermissionOverwriteTypeRole:
		if overwrite != nil {
			o := overwrite.(discord.RolePermissionOverwrite)
			allow = o.Allow.Add(allow)
			deny = o.Deny.Add(deny)
		}
		overwriteUpdate = discord.RolePermissionOverwriteUpdate{
			Allow: allow,
			Deny:  deny,
		}

	case discord.PermissionOverwriteTypeMember:
		if overwrite != nil {
			o := overwrite.(discord.MemberPermissionOverwrite)
			allow = o.Allow.Add(allow)
			deny = o.Deny.Add(deny)
		}
		overwriteUpdate = discord.MemberPermissionOverwriteUpdate{
			Allow: allow,
			Deny:  deny,
		}

	default:
		return errors.New("unknown permission overwrite type")
	}

	return bot.RestServices.ChannelService().UpdatePermissionOverwrite(channel.ID(), id, overwriteUpdate, opts...)
}

func deletePermissionOverwrite(bot *Bot, channelID snowflake.Snowflake, id snowflake.Snowflake, opts ...rest.RequestOpt) error {
	return bot.RestServices.ChannelService().DeletePermissionOverwrite(channelID, id, opts...)
}

func channelGuild(bot *Bot, guildID snowflake.Snowflake) *Guild {
	return bot.Caches.Guilds().Get(guildID)
}

func createThread(bot *Bot, channelID snowflake.Snowflake, threadCreate discord.ThreadCreate, opts ...rest.RequestOpt) (GuildThread, error) {
	channel, err := bot.RestServices.ThreadService().CreateThread(channelID, threadCreate, opts...)
	if err != nil {
		return nil, err
	}
	return bot.EntityBuilder.CreateChannel(channel, CacheStrategyNo).(GuildThread), nil
}

func createThreadWithMessage(bot *Bot, channelID snowflake.Snowflake, messageID snowflake.Snowflake, threadCreateWithMessage discord.ThreadCreateWithMessage, opts ...rest.RequestOpt) (GuildThread, error) {
	channel, err := bot.RestServices.ThreadService().CreateThreadWithMessage(channelID, messageID, threadCreateWithMessage, opts...)
	if err != nil {
		return nil, err
	}
	return bot.EntityBuilder.CreateChannel(channel, CacheStrategyNo).(GuildThread), nil
}

func join(bot *Bot, threadID snowflake.Snowflake, opts ...rest.RequestOpt) error {
	return bot.RestServices.ThreadService().JoinThread(threadID, opts...)
}

func leave(bot *Bot, threadID snowflake.Snowflake, opts ...rest.RequestOpt) error {
	return bot.RestServices.ThreadService().LeaveThread(threadID, opts...)
}

func addThreadMember(bot *Bot, threadID snowflake.Snowflake, userID snowflake.Snowflake, opts ...rest.RequestOpt) error {
	return bot.RestServices.ThreadService().AddThreadMember(threadID, userID, opts...)
}

func removeThreadMember(bot *Bot, threadID snowflake.Snowflake, userID snowflake.Snowflake, opts ...rest.RequestOpt) error {
	return bot.RestServices.ThreadService().RemoveThreadMember(threadID, userID, opts...)
}

func getThreadMember(bot *Bot, threadID snowflake.Snowflake, userID snowflake.Snowflake, opts ...rest.RequestOpt) (*ThreadMember, error) {
	threadMember, err := bot.RestServices.ThreadService().GetThreadMember(threadID, userID, opts...)
	if err != nil {
		return nil, err
	}
	return bot.EntityBuilder.CreateThreadMember(*threadMember, CacheStrategyNo), nil
}

func getThreadMembers(bot *Bot, threadID snowflake.Snowflake, opts ...rest.RequestOpt) ([]*ThreadMember, error) {
	members, err := bot.RestServices.ThreadService().GetThreadMembers(threadID, opts...)
	if err != nil {
		return nil, err
	}
	threadMembers := make([]*ThreadMember, len(members))
	for i := range members {
		threadMembers[i] = bot.EntityBuilder.CreateThreadMember(members[i], CacheStrategyNo)
	}
	return threadMembers, nil
}

func getPublicArchivedThreads(bot *Bot, channelID snowflake.Snowflake, before discord.Time, limit int, opts ...rest.RequestOpt) ([]GuildThread, map[snowflake.Snowflake]*ThreadMember, bool, error) {
	getThreads, err := bot.RestServices.ThreadService().GetPublicArchivedThreads(channelID, before, limit, opts...)
	if err != nil {
		return nil, nil, false, err
	}

	threads := make([]GuildThread, len(getThreads.Threads))
	for i := range getThreads.Threads {
		threads[i] = bot.EntityBuilder.CreateChannel(getThreads.Threads[i], CacheStrategyNo).(GuildThread)
	}

	return threads, createThreadMembers(bot, getThreads.Members), getThreads.HasMore, nil
}

func createMessage(bot *Bot, channelID snowflake.Snowflake, messageCreate discord.MessageCreate, opts ...rest.RequestOpt) (*Message, error) {
	message, err := bot.RestServices.ChannelService().CreateMessage(channelID, messageCreate, opts...)
	if err != nil {
		return nil, err
	}
	return bot.EntityBuilder.CreateMessage(*message, CacheStrategyNoWs), nil
}

func updateMessage(bot *Bot, channelID snowflake.Snowflake, messageID snowflake.Snowflake, messageUpdate discord.MessageUpdate, opts ...rest.RequestOpt) (*Message, error) {
	message, err := bot.RestServices.ChannelService().UpdateMessage(channelID, messageID, messageUpdate, opts...)
	if err != nil {
		return nil, err
	}
	return bot.EntityBuilder.CreateMessage(*message, CacheStrategyNoWs), nil
}

func deleteMessage(bot *Bot, channelID snowflake.Snowflake, messageID snowflake.Snowflake, opts ...rest.RequestOpt) error {
	return bot.RestServices.ChannelService().DeleteMessage(channelID, messageID, opts...)
}

func bulkDeleteMessages(bot *Bot, channelID snowflake.Snowflake, messageIDs []snowflake.Snowflake, opts ...rest.RequestOpt) error {
	return bot.RestServices.ChannelService().BulkDeleteMessages(channelID, messageIDs, opts...)
}

func sendTying(bot *Bot, channelID snowflake.Snowflake, opts ...rest.RequestOpt) error {
	return bot.RestServices.ChannelService().SendTyping(channelID, opts...)
}

func getMessage(bot *Bot, channelID snowflake.Snowflake, messageID snowflake.Snowflake, opts ...rest.RequestOpt) (*Message, error) {
	message, err := bot.RestServices.ChannelService().GetMessage(channelID, messageID, opts...)
	if err != nil {
		return nil, err
	}
	return bot.EntityBuilder.CreateMessage(*message, CacheStrategyNoWs), nil
}

func getMessages(bot *Bot, channelID snowflake.Snowflake, around snowflake.Snowflake, before snowflake.Snowflake, after snowflake.Snowflake, limit int, opts ...rest.RequestOpt) ([]*Message, error) {
	messages, err := bot.RestServices.ChannelService().GetMessages(channelID, around, before, after, limit, opts...)
	if err != nil {
		return nil, err
	}
	coreMessages := make([]*Message, len(messages))
	for i, message := range messages {
		coreMessages[i] = bot.EntityBuilder.CreateMessage(message, CacheStrategyNoWs)
	}
	return coreMessages, nil
}

func updateChannel(bot *Bot, channelID snowflake.Snowflake, channelUpdate discord.ChannelUpdate, opts ...rest.RequestOpt) (Channel, error) {
	channel, err := bot.RestServices.ChannelService().UpdateChannel(channelID, channelUpdate, opts...)
	if err != nil {
		return nil, err
	}
	return bot.EntityBuilder.CreateChannel(channel, CacheStrategyNoWs), nil
}

func deleteChannel(bot *Bot, channelID snowflake.Snowflake, opts ...rest.RequestOpt) error {
	return bot.RestServices.ChannelService().DeleteChannel(channelID, opts...)
}

func addReaction(bot *Bot, channelID snowflake.Snowflake, messageID snowflake.Snowflake, emoji string, opts ...rest.RequestOpt) error {
	return bot.RestServices.ChannelService().AddReaction(channelID, messageID, emoji, opts...)
}

func removeOwnReaction(bot *Bot, channelID snowflake.Snowflake, messageID snowflake.Snowflake, emoji string, opts ...rest.RequestOpt) error {
	return bot.RestServices.ChannelService().RemoveOwnReaction(channelID, messageID, emoji, opts...)
}

func removeUserReaction(bot *Bot, channelID snowflake.Snowflake, messageID snowflake.Snowflake, emoji string, userID snowflake.Snowflake, opts ...rest.RequestOpt) error {
	return bot.RestServices.ChannelService().RemoveUserReaction(channelID, messageID, emoji, userID, opts...)
}

func removeAllReactions(bot *Bot, channelID snowflake.Snowflake, messageID snowflake.Snowflake, opts ...rest.RequestOpt) error {
	return bot.RestServices.ChannelService().RemoveAllReactions(channelID, messageID, opts...)
}

func removeAllReactionsForEmoji(bot *Bot, channelID snowflake.Snowflake, messageID snowflake.Snowflake, emoji string, opts ...rest.RequestOpt) error {
	return bot.RestServices.ChannelService().RemoveAllReactionsForEmoji(channelID, messageID, emoji, opts...)
}

func getWebhooks(bot *Bot, channelID snowflake.Snowflake, opts ...rest.RequestOpt) ([]Webhook, error) {
	webhooks, err := bot.RestServices.ChannelService().GetWebhooks(channelID, opts...)
	if err != nil {
		return nil, err
	}
	coreWebhooks := make([]Webhook, len(webhooks))
	for i := range webhooks {
		coreWebhooks[i] = bot.EntityBuilder.CreateWebhook(webhooks[i], CacheStrategyNoWs)
	}
	return coreWebhooks, nil
}

func createWebhook(bot *Bot, channelID snowflake.Snowflake, webhookCreate discord.WebhookCreate, opts ...rest.RequestOpt) (Webhook, error) {
	webhook, err := bot.RestServices.ChannelService().CreateWebhook(channelID, webhookCreate, opts...)
	if err != nil {
		return nil, err
	}
	return bot.EntityBuilder.CreateWebhook(webhook, CacheStrategyNoWs), nil
}

func deleteWebhook(bot *Bot, webhookID snowflake.Snowflake, opts ...rest.RequestOpt) error {
	return bot.RestServices.WebhookService().DeleteWebhook(webhookID, opts...)
}

func viewMembers(bot *Bot, guildChannel GuildChannel) []*Member {
	return bot.Caches.Members().FindAll(func(member *Member) bool {
		return member.ChannelPermissions(guildChannel).Has(discord.PermissionViewChannel)
	})
}

func connectedMembers(bot *Bot, audioChannel GuildAudioChannel) []*Member {
	return bot.Caches.Members().FindAll(func(member *Member) bool {
		_, ok := audioChannel.connectedMembers()[member.User.ID]
		return ok
	})
}

func LastPinTimestamp(channel MessageChannel) *discord.Time {
	if channel == nil {
		return nil
	}
	switch ch := channel.(type) {
	case *GuildTextChannel:
		return ch.LastPinTimestamp

	case *DMChannel:
		return ch.LastPinTimestamp

	case *GuildNewsChannel:
		return ch.LastPinTimestamp

	case *GuildNewsThread:
		return ch.LastPinTimestamp

	case *GuildPrivateThread:
		return ch.LastPinTimestamp

	case *GuildPublicThread:
		return ch.LastPinTimestamp

	default:
		panic("unknown channel type")
	}
}<|MERGE_RESOLUTION|>--- conflicted
+++ resolved
@@ -98,11 +98,7 @@
 	GuildChannel
 
 	Connect(ctx context.Context) error
-<<<<<<< HEAD
-	connectedMembers() map[discord.Snowflake]struct{}
-=======
 	connectedMembers() map[snowflake.Snowflake]struct{}
->>>>>>> 80dc9eee
 }
 
 var (
