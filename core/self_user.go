package core

import (
	"github.com/DisgoOrg/disgo/discord"
	"github.com/DisgoOrg/disgo/rest"
)

type SelfUser struct {
	discord.OAuth2User
	Bot  *Bot
	User *User
}

<<<<<<< HEAD
// Update updates the SelfUser with the properties provided in discord.SelfUserUpdate
func (u *SelfUser) Update(updateSelfUser discord.SelfUserUpdate, opts ...rest.RequestOpt) (*SelfUser, rest.Error) {
=======
// Update updates the SelfUser with the given payload
func (u *SelfUser) Update(updateSelfUser discord.SelfUserUpdate, opts ...rest.RequestOpt) (*SelfUser, error) {
>>>>>>> 089a6714
	selfUser, err := u.Bot.RestServices.UserService().UpdateSelfUser(updateSelfUser, opts...)
	if err != nil {
		return nil, err
	}
	return u.Bot.EntityBuilder.CreateSelfUser(*selfUser, CacheStrategyNoWs), nil
}

<<<<<<< HEAD
// OpenDMChannel creates a Channel between the user and the Bot
func (u *SelfUser) OpenDMChannel(_ ...rest.RequestOpt) (*Channel, rest.Error) {
	return nil, rest.NewError(nil, discord.ErrSelfDM)
=======
// OpenDMChannel creates a DMChannel between the user and the Disgo client
func (u *SelfUser) OpenDMChannel(_ ...rest.RequestOpt) (*Channel, error) {
	return nil, discord.ErrSelfDM
>>>>>>> 089a6714
}<|MERGE_RESOLUTION|>--- conflicted
+++ resolved
@@ -11,13 +11,8 @@
 	User *User
 }
 
-<<<<<<< HEAD
 // Update updates the SelfUser with the properties provided in discord.SelfUserUpdate
-func (u *SelfUser) Update(updateSelfUser discord.SelfUserUpdate, opts ...rest.RequestOpt) (*SelfUser, rest.Error) {
-=======
-// Update updates the SelfUser with the given payload
 func (u *SelfUser) Update(updateSelfUser discord.SelfUserUpdate, opts ...rest.RequestOpt) (*SelfUser, error) {
->>>>>>> 089a6714
 	selfUser, err := u.Bot.RestServices.UserService().UpdateSelfUser(updateSelfUser, opts...)
 	if err != nil {
 		return nil, err
@@ -25,13 +20,7 @@
 	return u.Bot.EntityBuilder.CreateSelfUser(*selfUser, CacheStrategyNoWs), nil
 }
 
-<<<<<<< HEAD
 // OpenDMChannel creates a Channel between the user and the Bot
-func (u *SelfUser) OpenDMChannel(_ ...rest.RequestOpt) (*Channel, rest.Error) {
-	return nil, rest.NewError(nil, discord.ErrSelfDM)
-=======
-// OpenDMChannel creates a DMChannel between the user and the Disgo client
 func (u *SelfUser) OpenDMChannel(_ ...rest.RequestOpt) (*Channel, error) {
 	return nil, discord.ErrSelfDM
->>>>>>> 089a6714
 }