--- conflicted
+++ resolved
@@ -16,18 +16,12 @@
 	return i.Bot.Caches.Guilds().Get(i.GuildID)
 }
 
-<<<<<<< HEAD
 // Channel returns the Channel this StageInstance belongs to.
-// This will only check cached channels!
-func (i *StageInstance) Channel() *Channel {
-	return i.Bot.Caches.ChannelCache().Get(i.ChannelID)
-=======
 func (i *StageInstance) Channel() *GuildStageVoiceChannel {
 	if ch := i.Bot.Caches.Channels().Get(i.ChannelID); ch != nil {
 		return ch.(*GuildStageVoiceChannel)
 	}
 	return nil
->>>>>>> 089a6714
 }
 
 // GetSpeakers returns the Member(s) that can speak in this StageInstance
@@ -75,11 +69,7 @@
 	return i.Bot.EntityBuilder.CreateStageInstance(*stageInstance, CacheStrategyNoWs), nil
 }
 
-<<<<<<< HEAD
 // Delete deletes this StageInstance
-func (i *StageInstance) Delete(opts ...rest.RequestOpt) rest.Error {
-=======
 func (i *StageInstance) Delete(opts ...rest.RequestOpt) error {
->>>>>>> 089a6714
 	return i.Bot.RestServices.StageInstanceService().DeleteStageInstance(i.ID, opts...)
 }