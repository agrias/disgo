package core

import (
	"github.com/DisgoOrg/disgo/discord"
	"github.com/DisgoOrg/disgo/rest"
)

type GuildTemplate struct {
	discord.GuildTemplate
	Bot     *Bot
	Creator *User
}

// Guild returns the Guild this GuildTemplate is for.
// This will only check cached guilds!
func (t *GuildTemplate) Guild() *Guild {
	return t.Bot.Caches.Guilds().Get(t.GuildID)
}

<<<<<<< HEAD
// Update updates the GuildTemplate with the properties provided in discord.GuildTemplateUpdate
func (t *GuildTemplate) Update(guildTemplateUpdate discord.GuildTemplateUpdate, opts ...rest.RequestOpt) (*GuildTemplate, rest.Error) {
=======
// Update updates the GuildTemplate with the provided UpdateGuildTemplate
func (t *GuildTemplate) Update(guildTemplateUpdate discord.GuildTemplateUpdate, opts ...rest.RequestOpt) (*GuildTemplate, error) {
>>>>>>> 089a6714
	guildTemplate, err := t.Bot.RestServices.GuildTemplateService().UpdateGuildTemplate(t.GuildID, t.Code, guildTemplateUpdate, opts...)
	if err != nil {
		return nil, err
	}
	return t.Bot.EntityBuilder.CreateGuildTemplate(*guildTemplate, CacheStrategyNoWs), nil
}

<<<<<<< HEAD
// Sync syncs the GuildTemplate
func (t *GuildTemplate) Sync(opts ...rest.RequestOpt) (*GuildTemplate, rest.Error) {
=======
// Sync updates the GuildTemplate with the provided UpdateGuildTemplate
func (t *GuildTemplate) Sync(opts ...rest.RequestOpt) (*GuildTemplate, error) {
>>>>>>> 089a6714
	guildTemplate, err := t.Bot.RestServices.GuildTemplateService().SyncGuildTemplate(t.GuildID, t.Code, opts...)
	if err != nil {
		return nil, err
	}
	return t.Bot.EntityBuilder.CreateGuildTemplate(*guildTemplate, CacheStrategyNoWs), nil
}

// Delete deletes the GuildTemplate
func (t *GuildTemplate) Delete(opts ...rest.RequestOpt) (*GuildTemplate, error) {
	guildTemplate, err := t.Bot.RestServices.GuildTemplateService().DeleteGuildTemplate(t.GuildID, t.Code, opts...)
	if err != nil {
		return nil, err
	}
	return t.Bot.EntityBuilder.CreateGuildTemplate(*guildTemplate, CacheStrategyNoWs), nil
}

<<<<<<< HEAD
// CreateGuild creates a Guild from this GuildTemplate with the properties provided in discord.GuildFromTemplateCreate
func (t *GuildTemplate) CreateGuild(createGuildFromTemplate discord.GuildFromTemplateCreate, opts ...rest.RequestOpt) (*Guild, rest.Error) {
=======
// CreateGuild creates a Guild from this GuildTemplate
func (t *GuildTemplate) CreateGuild(createGuildFromTemplate discord.GuildFromTemplateCreate, opts ...rest.RequestOpt) (*Guild, error) {
>>>>>>> 089a6714
	guild, err := t.Bot.RestServices.GuildTemplateService().CreateGuildFromTemplate(t.Code, createGuildFromTemplate, opts...)
	if err != nil {
		return nil, err
	}
	return t.Bot.EntityBuilder.CreateGuild(*guild, CacheStrategyNoWs), nil
}<|MERGE_RESOLUTION|>--- conflicted
+++ resolved
@@ -17,13 +17,8 @@
 	return t.Bot.Caches.Guilds().Get(t.GuildID)
 }
 
-<<<<<<< HEAD
-// Update updates the GuildTemplate with the properties provided in discord.GuildTemplateUpdate
-func (t *GuildTemplate) Update(guildTemplateUpdate discord.GuildTemplateUpdate, opts ...rest.RequestOpt) (*GuildTemplate, rest.Error) {
-=======
-// Update updates the GuildTemplate with the provided UpdateGuildTemplate
+// Update updates the GuildTemplate with the provided discord.UpdateGuildTemplate
 func (t *GuildTemplate) Update(guildTemplateUpdate discord.GuildTemplateUpdate, opts ...rest.RequestOpt) (*GuildTemplate, error) {
->>>>>>> 089a6714
 	guildTemplate, err := t.Bot.RestServices.GuildTemplateService().UpdateGuildTemplate(t.GuildID, t.Code, guildTemplateUpdate, opts...)
 	if err != nil {
 		return nil, err
@@ -31,13 +26,8 @@
 	return t.Bot.EntityBuilder.CreateGuildTemplate(*guildTemplate, CacheStrategyNoWs), nil
 }
 
-<<<<<<< HEAD
-// Sync syncs the GuildTemplate
-func (t *GuildTemplate) Sync(opts ...rest.RequestOpt) (*GuildTemplate, rest.Error) {
-=======
-// Sync updates the GuildTemplate with the provided UpdateGuildTemplate
+// Sync updates the GuildTemplate with the provided discord.UpdateGuildTemplate
 func (t *GuildTemplate) Sync(opts ...rest.RequestOpt) (*GuildTemplate, error) {
->>>>>>> 089a6714
 	guildTemplate, err := t.Bot.RestServices.GuildTemplateService().SyncGuildTemplate(t.GuildID, t.Code, opts...)
 	if err != nil {
 		return nil, err
@@ -54,13 +44,8 @@
 	return t.Bot.EntityBuilder.CreateGuildTemplate(*guildTemplate, CacheStrategyNoWs), nil
 }
 
-<<<<<<< HEAD
-// CreateGuild creates a Guild from this GuildTemplate with the properties provided in discord.GuildFromTemplateCreate
-func (t *GuildTemplate) CreateGuild(createGuildFromTemplate discord.GuildFromTemplateCreate, opts ...rest.RequestOpt) (*Guild, rest.Error) {
-=======
-// CreateGuild creates a Guild from this GuildTemplate
+// CreateGuild creates a Guild from this discord.GuildTemplate
 func (t *GuildTemplate) CreateGuild(createGuildFromTemplate discord.GuildFromTemplateCreate, opts ...rest.RequestOpt) (*Guild, error) {
->>>>>>> 089a6714
 	guild, err := t.Bot.RestServices.GuildTemplateService().CreateGuildFromTemplate(t.Code, createGuildFromTemplate, opts...)
 	if err != nil {
 		return nil, err
