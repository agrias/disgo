package core

import (
	"github.com/DisgoOrg/disgo/discord"
	"github.com/DisgoOrg/disgo/rest"
)

// Ban represents a banned User from a Guild (https://discord.com/developers/docs/resources/guild#ban-object)
type Ban struct {
	discord.Ban
	Bot     *Bot
	User    *User
	GuildID discord.Snowflake
}

<<<<<<< HEAD
// Unban unbans the User associated with this Ban from the Guild
func (b *Ban) Unban(opts ...rest.RequestOpt) rest.Error {
=======
func (b *Ban) Unban(opts ...rest.RequestOpt) error {
>>>>>>> 089a6714
	return b.Bot.RestServices.GuildService().DeleteBan(b.GuildID, b.User.ID, opts...)
}<|MERGE_RESOLUTION|>--- conflicted
+++ resolved
@@ -13,11 +13,7 @@
 	GuildID discord.Snowflake
 }
 
-<<<<<<< HEAD
 // Unban unbans the User associated with this Ban from the Guild
-func (b *Ban) Unban(opts ...rest.RequestOpt) rest.Error {
-=======
 func (b *Ban) Unban(opts ...rest.RequestOpt) error {
->>>>>>> 089a6714
 	return b.Bot.RestServices.GuildService().DeleteBan(b.GuildID, b.User.ID, opts...)
 }