package core

import (
	"time"

	"github.com/DisgoOrg/disgo/discord"
)

type Presence struct {
	discord.Presence
	Bot *Bot
}

// User returns the User this Presence belongs to.
// This will only check cached users!
func (p *Presence) User() *User {
	return p.Bot.Caches.Users().Get(p.PresenceUser.ID)
}

// Member returns the Member this Presence belongs to.
// This will only check cached members!
func (p *Presence) Member() *Member {
	return p.Bot.Caches.Members().Get(p.GuildID, p.PresenceUser.ID)
}

// Guild returns the Guild this Presence belongs to.
// This will only check cached guilds!
func (p *Presence) Guild() *Guild {
	return p.Bot.Caches.Guilds().Get(p.GuildID)
}

<<<<<<< HEAD
// NewPresence creates a new Presence with the provided properties
=======
//goland:noinspection GoUnusedExportedFunction
>>>>>>> 089a6714
func NewPresence(activityType discord.ActivityType, name string, url string, status discord.OnlineStatus, afk bool) discord.PresenceUpdate {
	var since *int64
	if status == discord.OnlineStatusIdle {
		unix := time.Now().Unix()
		since = &unix
	}

	var activities []discord.Activity
	if name != "" {
		activity := discord.Activity{
			Name: name,
			Type: activityType,
		}
		if activityType == discord.ActivityTypeStreaming && url != "" {
			activity.URL = &url
		}
		activities = append(activities, activity)
	}

	return discord.PresenceUpdate{
		Since:      since,
		Activities: activities,
		Status:     status,
		AFK:        afk,
	}
}

<<<<<<< HEAD
// NewGamePresence creates a new Presence of type discord.ActivityTypeGame
=======
//goland:noinspection GoUnusedExportedFunction
>>>>>>> 089a6714
func NewGamePresence(name string, status discord.OnlineStatus, afk bool) discord.PresenceUpdate {
	return NewPresence(discord.ActivityTypeGame, name, "", status, afk)
}

<<<<<<< HEAD
// NewStreamingPresence creates a new Presence of type discord.ActivityTypeStreaming
=======
//goland:noinspection GoUnusedExportedFunction
>>>>>>> 089a6714
func NewStreamingPresence(name string, url string, status discord.OnlineStatus, afk bool) discord.PresenceUpdate {
	return NewPresence(discord.ActivityTypeStreaming, name, url, status, afk)
}

<<<<<<< HEAD
// NewListeningPresence creates a new Presence of type discord.ActivityTypeListening
=======
//goland:noinspection GoUnusedExportedFunction
>>>>>>> 089a6714
func NewListeningPresence(name string, status discord.OnlineStatus, afk bool) discord.PresenceUpdate {
	return NewPresence(discord.ActivityTypeListening, name, "", status, afk)
}

<<<<<<< HEAD
// NewWatchingPresence creates a new Presence of type discord.ActivityTypeWatching
=======
//goland:noinspection GoUnusedExportedFunction
>>>>>>> 089a6714
func NewWatchingPresence(name string, status discord.OnlineStatus, afk bool) discord.PresenceUpdate {
	return NewPresence(discord.ActivityTypeWatching, name, "", status, afk)
}

<<<<<<< HEAD
// NewCompetingPresence creates a new Presence of type discord.ActivityTypeCompeting
=======
//goland:noinspection GoUnusedExportedFunction
>>>>>>> 089a6714
func NewCompetingPresence(name string, status discord.OnlineStatus, afk bool) discord.PresenceUpdate {
	return NewPresence(discord.ActivityTypeCompeting, name, "", status, afk)
}<|MERGE_RESOLUTION|>--- conflicted
+++ resolved
@@ -29,11 +29,8 @@
 	return p.Bot.Caches.Guilds().Get(p.GuildID)
 }
 
-<<<<<<< HEAD
 // NewPresence creates a new Presence with the provided properties
-=======
 //goland:noinspection GoUnusedExportedFunction
->>>>>>> 089a6714
 func NewPresence(activityType discord.ActivityType, name string, url string, status discord.OnlineStatus, afk bool) discord.PresenceUpdate {
 	var since *int64
 	if status == discord.OnlineStatusIdle {
@@ -61,47 +58,32 @@
 	}
 }
 
-<<<<<<< HEAD
 // NewGamePresence creates a new Presence of type discord.ActivityTypeGame
-=======
 //goland:noinspection GoUnusedExportedFunction
->>>>>>> 089a6714
 func NewGamePresence(name string, status discord.OnlineStatus, afk bool) discord.PresenceUpdate {
 	return NewPresence(discord.ActivityTypeGame, name, "", status, afk)
 }
 
-<<<<<<< HEAD
 // NewStreamingPresence creates a new Presence of type discord.ActivityTypeStreaming
-=======
 //goland:noinspection GoUnusedExportedFunction
->>>>>>> 089a6714
 func NewStreamingPresence(name string, url string, status discord.OnlineStatus, afk bool) discord.PresenceUpdate {
 	return NewPresence(discord.ActivityTypeStreaming, name, url, status, afk)
 }
 
-<<<<<<< HEAD
 // NewListeningPresence creates a new Presence of type discord.ActivityTypeListening
-=======
 //goland:noinspection GoUnusedExportedFunction
->>>>>>> 089a6714
 func NewListeningPresence(name string, status discord.OnlineStatus, afk bool) discord.PresenceUpdate {
 	return NewPresence(discord.ActivityTypeListening, name, "", status, afk)
 }
 
-<<<<<<< HEAD
 // NewWatchingPresence creates a new Presence of type discord.ActivityTypeWatching
-=======
 //goland:noinspection GoUnusedExportedFunction
->>>>>>> 089a6714
 func NewWatchingPresence(name string, status discord.OnlineStatus, afk bool) discord.PresenceUpdate {
 	return NewPresence(discord.ActivityTypeWatching, name, "", status, afk)
 }
 
-<<<<<<< HEAD
 // NewCompetingPresence creates a new Presence of type discord.ActivityTypeCompeting
-=======
 //goland:noinspection GoUnusedExportedFunction
->>>>>>> 089a6714
 func NewCompetingPresence(name string, status discord.OnlineStatus, afk bool) discord.PresenceUpdate {
 	return NewPresence(discord.ActivityTypeCompeting, name, "", status, afk)
 }