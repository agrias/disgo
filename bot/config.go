package bot

import (
	"github.com/DisgoOrg/disgo/core"
	"github.com/DisgoOrg/disgo/gateway"
	"github.com/DisgoOrg/disgo/httpserver"
	"github.com/DisgoOrg/disgo/rest"
	"github.com/DisgoOrg/disgo/sharding"
	"github.com/DisgoOrg/log"
)

type Config struct {
	Logger log.Logger

	RestClient       rest.Client
	RestClientConfig *rest.Config
	RestServices     rest.Services

	EventManager       core.EventManager
	EventManagerConfig *core.EventManagerConfig

	Collectors       core.Collectors
	CollectorsConfig *core.CollectorsConfig

	Gateway       gateway.Gateway
	GatewayConfig *gateway.Config

	ShardManager       sharding.ShardManager
	ShardManagerConfig *sharding.Config

	HTTPServer       httpserver.Server
	HTTPServerConfig *httpserver.Config

	Caches      core.Caches
	CacheConfig *core.CacheConfig

	AudioController       core.AudioController
	EntityBuilder         core.EntityBuilder
	MemberChunkingManager core.MemberChunkingManager
	MemberChunkingFilter  *core.MemberChunkingFilter
}

type ConfigOpt func(config *Config)

func (c *Config) Apply(opts []ConfigOpt) {
	for _, opt := range opts {
		opt(c)
	}
}

func WithLogger(logger log.Logger) ConfigOpt {
	return func(config *Config) {
		config.Logger = logger
	}
}

func WithRestClient(restClient rest.Client) ConfigOpt {
	return func(config *Config) {
		config.RestClient = restClient
	}
}

func WithRestClientConfig(restClientConfig rest.Config) ConfigOpt {
	return func(config *Config) {
		config.RestClientConfig = &restClientConfig
	}
}

func WithRestClientOpts(opts ...rest.ConfigOpt) ConfigOpt {
	return func(config *Config) {
		if config.RestClientConfig == nil {
			config.RestClientConfig = &rest.DefaultConfig
		}
		config.RestClientConfig.Apply(opts)
	}
}

func WithRestServices(restServices rest.Services) ConfigOpt {
	return func(config *Config) {
		config.RestServices = restServices
	}
}

func WithEventManager(eventManager core.EventManager) ConfigOpt {
	return func(config *Config) {
		config.EventManager = eventManager
	}
}

func WithEventListeners(listeners ...core.EventListener) ConfigOpt {
	return func(config *Config) {
		if config.EventManagerConfig == nil {
			config.EventManagerConfig = &core.DefaultEventManagerConfig
		}
		config.EventManagerConfig.EventListeners = append(config.EventManagerConfig.EventListeners, listeners...)
	}
}

func WithRawEventsEnabled() ConfigOpt {
	return func(config *Config) {
		if config.EventManagerConfig == nil {
			config.EventManagerConfig = &core.DefaultEventManagerConfig
		}
		config.EventManagerConfig.RawEventsEnabled = true
	}
}

<<<<<<< HEAD
func WithAsyncEventsEnabled() ConfigOpt {
	return func(config *Config) {
		if config.EventManagerConfig == nil {
			config.EventManagerConfig = &core.DefaultEventManagerConfig
		}
		config.EventManagerConfig.AsyncEventsEnabled = true
	}
}

func WithVoiceDispatchInterceptor(voiceDispatchInterceptor core.VoiceDispatchInterceptor) ConfigOpt {
=======
func WithCollectors(collectors core.Collectors) ConfigOpt {
>>>>>>> fe5aada9
	return func(config *Config) {
		config.Collectors = collectors
	}
}

func WithCollectorsConfig(collectorsConfig core.CollectorsConfig) ConfigOpt {
	return func(config *Config) {
		config.CollectorsConfig = &collectorsConfig
	}
}

func WithGateway(gateway gateway.Gateway) ConfigOpt {
	return func(config *Config) {
		config.Gateway = gateway
	}
}

func WithGatewayConfig(gatewayConfig gateway.Config) ConfigOpt {
	return func(config *Config) {
		config.GatewayConfig = &gatewayConfig
	}
}

func WithGatewayOpts(opts ...gateway.ConfigOpt) ConfigOpt {
	return func(config *Config) {
		if config.GatewayConfig == nil {
			config.GatewayConfig = &gateway.DefaultConfig
		}
		config.GatewayConfig.Apply(opts)
	}
}

func WithShardManager(shardManager sharding.ShardManager) ConfigOpt {
	return func(config *Config) {
		config.ShardManager = shardManager
	}
}

func WithShardManagerConfig(shardManagerConfig sharding.Config) ConfigOpt {
	return func(config *Config) {
		config.ShardManagerConfig = &shardManagerConfig
	}
}

func WithShardManagerOpts(opts ...sharding.ConfigOpt) ConfigOpt {
	return func(config *Config) {
		if config.ShardManagerConfig == nil {
			config.ShardManagerConfig = &sharding.DefaultConfig
		}
		config.ShardManagerConfig.Apply(opts)
	}
}

func WithHTTPServer(httpServer httpserver.Server) ConfigOpt {
	return func(config *Config) {
		config.HTTPServer = httpServer
	}
}

func WithHTTPServerConfig(httpServerConfig httpserver.Config) ConfigOpt {
	return func(config *Config) {
		config.HTTPServerConfig = &httpServerConfig
	}
}

func WithHTTPServerOpts(opts ...httpserver.ConfigOpt) ConfigOpt {
	return func(config *Config) {
		if config.HTTPServerConfig == nil {
			config.HTTPServerConfig = &httpserver.DefaultConfig
		}
		config.HTTPServerConfig.Apply(opts)
	}
}

func WithCaches(caches core.Caches) ConfigOpt {
	return func(config *Config) {
		config.Caches = caches
	}
}

func WithCacheConfig(cacheConfig core.CacheConfig) ConfigOpt {
	return func(config *Config) {
		config.CacheConfig = &cacheConfig
	}
}

func WithCacheOpts(opts ...core.CacheConfigOpt) ConfigOpt {
	return func(config *Config) {
		if config.CacheConfig == nil {
			config.CacheConfig = &core.DefaultCacheConfig
		}
		config.CacheConfig.Apply(opts)
	}
}

func WithEntityBuilder(entityBuilder core.EntityBuilder) ConfigOpt {
	return func(config *Config) {
		config.EntityBuilder = entityBuilder
	}
}

func WithAudioController(audioController core.AudioController) ConfigOpt {
	return func(config *Config) {
		config.AudioController = audioController
	}
}

func WithMemberChunkingManager(memberChunkingManager core.MemberChunkingManager) ConfigOpt {
	return func(config *Config) {
		config.MemberChunkingManager = memberChunkingManager
	}
}

func WithMemberChunkingFilter(memberChunkingFilter core.MemberChunkingFilter) ConfigOpt {
	return func(config *Config) {
		config.MemberChunkingFilter = &memberChunkingFilter
	}
}<|MERGE_RESOLUTION|>--- conflicted
+++ resolved
@@ -105,7 +105,6 @@
 	}
 }
 
-<<<<<<< HEAD
 func WithAsyncEventsEnabled() ConfigOpt {
 	return func(config *Config) {
 		if config.EventManagerConfig == nil {
@@ -115,10 +114,7 @@
 	}
 }
 
-func WithVoiceDispatchInterceptor(voiceDispatchInterceptor core.VoiceDispatchInterceptor) ConfigOpt {
-=======
 func WithCollectors(collectors core.Collectors) ConfigOpt {
->>>>>>> fe5aada9
 	return func(config *Config) {
 		config.Collectors = collectors
 	}
