--- conflicted
+++ resolved
@@ -92,23 +92,14 @@
 	return g.OpenCtx(context.Background())
 }
 
-<<<<<<< HEAD
-func (g *gatewayImpl) OpenContext(ctx context.Context) error {
-	g.Logger().Info("opening gateway connection to shard ", g.shardID)
-=======
 func (g *gatewayImpl) OpenCtx(ctx context.Context) error {
->>>>>>> 1b4d0077
+	g.Logger().Info(g.formatLogs("opening gateway connection"))
 	if g.lastSequenceReceived == nil || g.sessionID == nil {
 		g.status = StatusConnecting
 	} else {
 		g.status = StatusReconnecting
 	}
 
-<<<<<<< HEAD
-=======
-	g.Logger().Infof(g.formatLogs("starting ws..."))
-
->>>>>>> 1b4d0077
 	gatewayURL := g.url + "?v=" + route.APIVersion + "&encoding=json"
 	var rs *http.Response
 	var err error
@@ -130,14 +121,7 @@
 		return err
 	}
 
-<<<<<<< HEAD
 	//g.conn.SetCloseHandler(nil)
-=======
-	g.conn.SetCloseHandler(func(code int, error string) error {
-		g.Logger().Info(g.formatLogsf("connection to websocket closed with code: %d, error: %s", code, error))
-		return nil
-	})
->>>>>>> 1b4d0077
 
 	g.status = StatusWaitingForHello
 
@@ -151,21 +135,21 @@
 }
 
 func (g *gatewayImpl) CloseWithCode(code int) {
-	g.Logger().Infof("closing gateway connection for shard %d with code: %d", g.shardID, code)
+	g.Logger().Info(g.formatLogs("closing gateway connection with code: ", code))
 	if g.heartbeatChan != nil {
-		g.Logger().Debug("closing heartbeat goroutines...")
+		g.Logger().Debug(g.formatLogs("closing heartbeat goroutines..."))
 		close(g.heartbeatChan)
 		g.heartbeatChan = nil
 	}
 	if g.conn != nil {
 		err := g.conn.WriteMessage(websocket.CloseMessage, websocket.FormatCloseMessage(code, ""))
 		if err != nil && err != websocket.ErrCloseSent {
-			g.Logger().Error("error writing close code. error: ", err)
+			g.Logger().Error(g.formatLogs("error writing close code. error: ", err))
 		}
 
 		err = g.conn.Close()
 		if err != nil {
-			g.Logger().Error("error closing conn: ", err)
+			g.Logger().Error(g.formatLogs("error closing conn: ", err))
 		}
 		g.conn = nil
 	}
@@ -193,11 +177,7 @@
 	if err != nil {
 		return err
 	}
-<<<<<<< HEAD
-	g.Logger().Debugf("sending gateway command on shard %d. data: %s", g.shardID, string(data))
-=======
 	g.Logger().Debugf(g.formatLogs("sending gateway command: ", string(data)))
->>>>>>> 1b4d0077
 	return g.conn.WriteMessage(websocket.TextMessage, data)
 }
 
@@ -205,63 +185,22 @@
 	return g.lastHeartbeatReceived.Sub(g.lastHeartbeatSent)
 }
 
-<<<<<<< HEAD
 func (g *gatewayImpl) reconnect(try int, delay time.Duration) {
 	if try >= g.config.MaxReconnectTries {
-		g.Logger().Error("failed to reconnect. exceeded max reconnect tries of: ", g.config.MaxReconnectTries)
+		g.Logger().Error(g.formatLogs("failed to reconnect. exceeded max reconnect tries of: ", g.config.MaxReconnectTries))
 		return
 	}
 	time.Sleep(delay)
 
 	if g.Status() == StatusConnecting || g.Status() == StatusReconnecting {
-		g.Logger().Error("tried to reconnect gateway while connecting/reconnecting")
+		g.Logger().Error(g.formatLogs("tried to reconnect gateway while connecting/reconnecting"))
 		return
 	}
-	g.Logger().Info("reconnecting gateway...")
+	g.Logger().Info(g.formatLogs("reconnecting gateway..."))
 	if err := g.Open(); err != nil {
-		g.Logger().Error("failed to reconnect gateway. error: ", err)
+		g.Logger().Error(g.formatLogs("failed to reconnect gateway. error: ", err))
 		g.status = StatusDisconnected
 		g.reconnect(try+1, delay*2)
-=======
-func (g *gatewayImpl) reconnect(delay time.Duration) {
-	go func() {
-		time.Sleep(delay)
-
-		if g.Status() == StatusConnecting || g.Status() == StatusReconnecting {
-			g.Logger().Error(g.formatLogs("tried to reconnect gateway while connecting/reconnecting"))
-			return
-		}
-		g.Logger().Info(g.formatLogs("reconnecting gateway..."))
-		if err := g.Open(); err != nil {
-			g.Logger().Error(g.formatLogs("failed to reconnect gateway: ", err))
-			g.status = StatusDisconnected
-			g.reconnect(delay * 2)
-		}
-	}()
-}
-
-func (g *gatewayImpl) closeWithCode(code int) {
-	if g.heartbeatChan != nil {
-		g.Logger().Info(g.formatLogs("closing gateway goroutines..."))
-		close(g.heartbeatChan)
-		g.heartbeatChan = nil
-		g.Logger().Info(g.formatLogs("closed gateway goroutines"))
-	}
-	if g.conn != nil {
-		err := g.conn.WriteMessage(websocket.CloseMessage, websocket.FormatCloseMessage(code, ""))
-		if err != nil {
-			g.Logger().Error(g.formatLogs("error writing close code: ", err))
-		}
-
-		// TODO: Wait for Discord to actually close the connection.
-		time.Sleep(1 * time.Second)
-
-		err = g.conn.Close()
-		if err != nil {
-			g.Logger().Error(g.formatLogs("error closing conn: ", err))
-		}
-		g.conn = nil
->>>>>>> 1b4d0077
 	}
 }
 
@@ -280,22 +219,13 @@
 }
 
 func (g *gatewayImpl) sendHeartbeat() {
-<<<<<<< HEAD
-	g.Logger().Debug("sending heartbeat...")
+	g.Logger().Debug(g.formatLogs("sending heartbeat..."))
 
 	if err := g.Send(discord.NewGatewayCommand(discord.GatewayOpcodeHeartbeat, g.lastSequenceReceived)); err != nil && err != discord.ErrShardNotConnected {
-		g.Logger().Error("failed to send heartbeat with error: ", err)
+		g.Logger().Error(g.formatLogs("failed to send heartbeat. error: ", err))
 		g.CloseWithCode(websocket.CloseServiceRestart)
 		go g.reconnect(0, 1*time.Second)
 		return
-=======
-	g.Logger().Debugf(g.formatLogs("sending heartbeat..."))
-
-	if err := g.Send(discord.NewGatewayCommand(discord.GatewayOpcodeHeartbeat, g.lastSequenceReceived)); err != nil {
-		g.Logger().Error(g.formatLogs("failed to send heartbeat with error: ", err))
-		g.closeWithCode(websocket.CloseServiceRestart)
-		g.reconnect(1 * time.Second)
->>>>>>> 1b4d0077
 	}
 	g.lastHeartbeatSent = time.Now().UTC()
 }
@@ -308,26 +238,25 @@
 		}
 		mt, reader, err := g.conn.NextReader()
 		if err != nil {
-<<<<<<< HEAD
 			reconnect := true
 			if closeError, ok := err.(*websocket.CloseError); ok {
 				switch discord.GatewayCloseEventCode(closeError.Code) {
 				case websocket.CloseNormalClosure:
-					g.Logger().Errorf("gracefully closed gateway")
+					g.Logger().Debug(g.formatLogs("gracefully closed gateway"))
 					reconnect = false
 
 				case discord.GatewayCloseEventCodeUnknownError:
-					g.Logger().Errorf("unknown gateway error tying ro reconnect. code: %d error: %s", closeError.Code, closeError.Text)
+					g.Logger().Error(g.formatLogsf("unknown gateway error tying ro reconnect. code: %d error: %s", closeError.Code, closeError.Text))
 
 				case discord.GatewayCloseEventCodeRateLimited:
-					g.Logger().Error("sent too much gateway commands. reconnecting...")
+					g.Logger().Error(g.formatLogs("sent too much gateway commands. reconnecting..."))
 
 				case discord.GatewayCloseEventCodeInvalidShard:
-					g.Logger().Errorf("invalid sharding config supplied. shard_id: %d , shard_count: %d", g.shardID, g.shardCount)
+					g.Logger().Error(g.formatLogs("invalid sharding config supplied"))
 					reconnect = false
 
 				case discord.GatewayCloseEventCodeInvalidIntents:
-					g.Logger().Error("invalid gateway intents supplied. intents: ", g.config.GatewayIntents)
+					g.Logger().Error(g.formatLogs("invalid gateway intents supplied. intents: ", g.config.GatewayIntents))
 					reconnect = false
 
 				case discord.GatewayCloseEventCodeDisallowedIntents:
@@ -337,15 +266,15 @@
 					} else {
 						intentsURL = "https://discord.com/developers/applications"
 					}
-					g.Logger().Errorf("disallowed gateway intents supplied. go to %s and enable the privileged intent for your application. intents: %d", intentsURL, g.config.GatewayIntents)
+					g.Logger().Error(g.formatLogsf("disallowed gateway intents supplied. go to %s and enable the privileged intent for your application. intents: %d", intentsURL, g.config.GatewayIntents))
 					reconnect = false
 
 				case discord.GatewayCloseEventCodeInvalidSeq:
-					g.Logger().Error("invalid sequence provided. reconnecting...")
+					g.Logger().Error(g.formatLogs("invalid sequence provided. reconnecting..."))
 					g.lastSequenceReceived = nil
 
 				default:
-					g.Logger().Errorf("unknown close code trying to reconnect. code: %d error: %s", closeError.Code, closeError.Text)
+					g.Logger().Error(g.formatLogsf("unknown close code trying to reconnect. code: %d error: %s", closeError.Code, closeError.Text))
 				}
 			}
 
@@ -354,25 +283,12 @@
 			} else {
 				g.Close()
 			}
-=======
-			g.Logger().Error(g.formatLogs("error while reading from ws. error: ", err))
-			g.closeWithCode(websocket.CloseServiceRestart)
-			g.reconnect(1 * time.Second)
->>>>>>> 1b4d0077
 			return
 		}
 
 		event, err := g.parseGatewayEvent(mt, reader)
 		if err != nil {
-<<<<<<< HEAD
-			g.Logger().Error("error while parsing gateway event. error: ", err)
-=======
-			g.Logger().Error(g.formatLogs("error while unpacking gateway event. error: ", err))
-			continue
-		}
-
-		if event == nil {
->>>>>>> 1b4d0077
+			g.Logger().Error(g.formatLogs("error while parsing gateway event. error: ", err))
 			continue
 		}
 
@@ -382,22 +298,15 @@
 
 			var eventData discord.GatewayEventHello
 			if err = json.Unmarshal(event.D, &eventData); err != nil {
-<<<<<<< HEAD
-				g.Logger().Error("error parsing op hello payload data: ", err)
+				g.Logger().Error(g.formatLogs("error parsing op hello payload data: ", err))
 				continue
-=======
-				g.Logger().Error(g.formatLogs("error parsing op hello payload data. error: ", err))
->>>>>>> 1b4d0077
 			}
 
 			g.heartbeatInterval = eventData.HeartbeatInterval * time.Millisecond
 
 			if g.lastSequenceReceived == nil || g.sessionID == nil {
 				g.status = StatusIdentifying
-<<<<<<< HEAD
-=======
-				g.Logger().Info(g.formatLogs("sending StatusIdentifying command..."))
->>>>>>> 1b4d0077
+				g.Logger().Info(g.formatLogs("sending Identify command..."))
 
 				identify := discord.IdentifyCommand{
 					Token: g.token,
@@ -415,13 +324,8 @@
 					identify.Shard = []int{g.shardID, g.shardCount}
 				}
 
-				g.Logger().Debug("sending Identify command...")
 				if err = g.Send(discord.NewGatewayCommand(discord.GatewayOpcodeIdentify, identify)); err != nil {
-<<<<<<< HEAD
-					g.Logger().Error("error sending Identify command err: ", err)
-=======
-					g.Logger().Error(g.formatLogs("error sending identify payload. error: ", err))
->>>>>>> 1b4d0077
+					g.Logger().Error(g.formatLogs("error sending Identify command err: ", err))
 				}
 				g.status = StatusWaitingForReady
 			} else {
@@ -430,43 +334,21 @@
 					Token:     g.token,
 					SessionID: *g.sessionID,
 					Seq:       *g.lastSequenceReceived,
-<<<<<<< HEAD
-				}
-
-				g.Logger().Debug("sending Resume command...")
+				}
+
+				g.Logger().Info(g.formatLogs("sending Resume command..."))
 				if err = g.Send(discord.NewGatewayCommand(discord.GatewayOpcodeResume, resume)); err != nil {
-					g.Logger().Error("error sending resume command err: ", err)
-=======
-				})
-				g.Logger().Info(g.formatLogs("sending StatusResuming command..."))
-
-				if err = g.Send(cmd); err != nil {
-					g.Logger().Error(g.formatLogs("error sending resume payload. error: ", err))
->>>>>>> 1b4d0077
+					g.Logger().Error(g.formatLogs("error sending resume command err: ", err))
 				}
 			}
 			g.heartbeatChan = make(chan struct{})
 			go g.heartbeat()
 
 		case discord.GatewayOpcodeDispatch:
-<<<<<<< HEAD
-			g.Logger().Debug("received: OpcodeDispatch")
+			g.Logger().Debugf(g.formatLogsf("received: OpcodeDispatch %s, data: %s", event.T, string(event.D)))
+
 			// set last sequence received
 			g.lastSequenceReceived = &event.S
-
-			g.Logger().Debugf("received: %s, data: %s", event.T, string(event.D))
-=======
-			g.Logger().Debug(g.formatLogs("received: OpcodeDispatch"))
-			if event.S != 0 {
-				g.lastSequenceReceived = &event.S
-			}
-			if event.T == "" {
-				g.Logger().Error(g.formatLogs("received event without T. payload: ", event))
-				continue
-			}
-
-			g.Logger().Debug(g.formatLogsf("received: '%s', data: %s", event.T, string(event.D)))
->>>>>>> 1b4d0077
 
 			// get session id here
 			if event.T == discord.GatewayEventTypeReady {
@@ -476,35 +358,21 @@
 					continue
 				}
 				g.sessionID = &readyEvent.SessionID
-<<<<<<< HEAD
 				g.status = StatusReady
-				g.Logger().Debug("ready event received")
+				g.Logger().Debug(g.formatLogs("ready event received"))
 			}
 
 			// push event to the command manager
 			g.config.EventHandlerFunc(event.T, event.S, bytes.NewBuffer(event.D))
-=======
-				g.status = StatusWaitingForGuilds
-				g.Logger().Info(g.formatLogs("ready event received"))
-			}
-
-			go g.config.EventHandlerFunc(event.T, event.S, bytes.NewBuffer(event.D))
->>>>>>> 1b4d0077
 
 		case discord.GatewayOpcodeHeartbeat:
 			g.Logger().Debug(g.formatLogs("received: OpcodeHeartbeat"))
 			g.sendHeartbeat()
 
 		case discord.GatewayOpcodeReconnect:
-<<<<<<< HEAD
-			g.Logger().Debug("received: OpcodeReconnect")
+			g.Logger().Debug(g.formatLogs("received: OpcodeReconnect"))
 			g.CloseWithCode(websocket.CloseServiceRestart)
-			go g.reconnect(0, 1*time.Second)
-=======
-			g.Logger().Debug(g.formatLogs("received: OpcodeReconnect"))
-			g.closeWithCode(websocket.CloseServiceRestart)
-			g.reconnect(1 * time.Second)
->>>>>>> 1b4d0077
+			go g.reconnect(0, 1 * time.Second)
 
 		case discord.GatewayOpcodeInvalidSession:
 			var canResume bool
@@ -531,11 +399,7 @@
 
 func (g *gatewayImpl) parseGatewayEvent(mt int, reader io.Reader) (*discord.GatewayPayload, error) {
 	if mt == websocket.BinaryMessage {
-<<<<<<< HEAD
-		g.Logger().Debug("received binary message decompressing...")
-=======
-		g.Logger().Debugf("binary message received. decompressing...")
->>>>>>> 1b4d0077
+		g.Logger().Debug(g.formatLogs("binary message received. decompressing..."))
 		readCloser, err := zlib.NewReader(reader)
 		if err != nil {
 			return nil, errors.Wrap(err, "failed to decompress zlib")
@@ -547,7 +411,7 @@
 	decoder := json.NewDecoder(reader)
 	var event discord.GatewayPayload
 	if err := decoder.Decode(&event); err != nil {
-		g.Logger().Errorf("error decoding websocket message: ", err)
+		g.Logger().Error(g.formatLogs("error decoding websocket message: ", err))
 		return nil, err
 	}
 	return &event, nil
