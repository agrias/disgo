package gateway

import (
	"context"
	"io"
	"time"

	"github.com/DisgoOrg/disgo/discord"
	"github.com/DisgoOrg/log"
)

// Status is the state that the client is currently in
type Status int

// IsConnected returns whether you can send payloads to the Gateway
func (s Status) IsConnected() bool {
	return s == StatusReady
}

// Indicates how far along the client is to connecting
const (
	StatusUnconnected Status = iota
	StatusConnecting
	StatusWaitingForHello
	StatusIdentifying
	StatusResuming
	StatusWaitingForReady
	StatusReady
	StatusDisconnected
)

type EventHandlerFunc func(gatewayEventType discord.GatewayEventType, sequenceNumber int, payload io.Reader)

// Gateway is what is used to connect to discord
type Gateway interface {
	Logger() log.Logger
	Config() Config
	ShardID() int
	ShardCount() int
<<<<<<< HEAD
	Open() error
	OpenCtx(ctx context.Context) error
	Close()
	CloseWithCode(code int)
=======
	Open(ctx context.Context) error
	Close(ctx context.Context) error
>>>>>>> a9ef7c76
	Status() Status
	Send(command discord.GatewayCommand) error
	SendCtx(ctx context.Context, command discord.GatewayCommand) error
	Latency() time.Duration
}<|MERGE_RESOLUTION|>--- conflicted
+++ resolved
@@ -37,15 +37,9 @@
 	Config() Config
 	ShardID() int
 	ShardCount() int
-<<<<<<< HEAD
-	Open() error
-	OpenCtx(ctx context.Context) error
-	Close()
-	CloseWithCode(code int)
-=======
 	Open(ctx context.Context) error
 	Close(ctx context.Context) error
->>>>>>> a9ef7c76
+	CloseWithCode(ctx context.Context, code int) error
 	Status() Status
 	Send(command discord.GatewayCommand) error
 	SendCtx(ctx context.Context, command discord.GatewayCommand) error
