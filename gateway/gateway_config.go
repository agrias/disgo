package gateway

import (
	"github.com/DisgoOrg/disgo/discord"
	"github.com/DisgoOrg/disgo/gateway/grate"
	"github.com/DisgoOrg/disgo/info"
	"github.com/DisgoOrg/log"
)

//goland:noinspection GoUnusedGlobalVariable
var DefaultConfig = Config{
	LargeThreshold:    50,
	GatewayIntents:    discord.GatewayIntentsDefault,
	Compress:          true,
	AutoReconnect:     true,
	MaxReconnectTries: 10,
	OS:                info.OS,
	Browser:           info.Name,
	Device:            info.Name,
}

type Config struct {
<<<<<<< HEAD
	Logger            log.Logger
	EventHandlerFunc  EventHandlerFunc
	LargeThreshold    int
	GatewayIntents    discord.GatewayIntents
	ShardID           int
	ShardCount        int
	Compress          bool
	MaxReconnectTries int
	RateLimiter       grate.Limiter
	RateLimiterConfig *grate.Config
	Presence          *discord.UpdatePresenceCommandData
	OS                string
	Browser           string
	Device            string
=======
	Logger               log.Logger
	EventHandlerFunc     EventHandlerFunc
	LargeThreshold       int
	GatewayIntents       discord.GatewayIntents
	Compress             bool
	SessionID            *string
	LastSequenceReceived *discord.GatewaySequence
	AutoReconnect        bool
	MaxReconnectTries    int
	RateLimiter          grate.Limiter
	RateLimiterConfig    *grate.Config
	Presence             *discord.UpdatePresenceCommandData
	OS                   string
	Browser              string
	Device               string
>>>>>>> b4f2eca5
}

type ConfigOpt func(config *Config)

func (c *Config) Apply(opts []ConfigOpt) {
	for _, opt := range opts {
		opt(c)
	}
}

//goland:noinspection GoUnusedExportedFunction
func WithLargeThreshold(largeThreshold int) ConfigOpt {
	return func(config *Config) {
		config.LargeThreshold = largeThreshold
	}
}

//goland:noinspection GoUnusedExportedFunction
func WithGatewayIntents(gatewayIntents ...discord.GatewayIntents) ConfigOpt {
	return func(config *Config) {
		var intents discord.GatewayIntents
		for _, intent := range gatewayIntents {
			intents = intents.Add(intent)
		}
		config.GatewayIntents = intents
	}
}

//goland:noinspection GoUnusedExportedFunction
func WithCompress(compress bool) ConfigOpt {
	return func(config *Config) {
		config.Compress = compress
	}
}

//goland:noinspection GoUnusedExportedFunction
func WithSessionID(sessionID string) ConfigOpt {
	return func(config *Config) {
		config.SessionID = &sessionID
	}
}

//goland:noinspection GoUnusedExportedFunction
func WithSequence(sequence discord.GatewaySequence) ConfigOpt {
	return func(config *Config) {
		config.LastSequenceReceived = &sequence
	}
}

//goland:noinspection GoUnusedExportedFunction
func WithAutoReconnect(autoReconnect bool) ConfigOpt {
	return func(config *Config) {
		config.AutoReconnect = autoReconnect
	}
}

//goland:noinspection GoUnusedExportedFunction
func WithMaxReconnectTries(maxReconnectTries int) ConfigOpt {
	return func(config *Config) {
		config.MaxReconnectTries = maxReconnectTries
	}
}

//goland:noinspection GoUnusedExportedFunction
func WithRateLimiter(rateLimiter grate.Limiter) ConfigOpt {
	return func(config *Config) {
		config.RateLimiter = rateLimiter
	}
}

//goland:noinspection GoUnusedExportedFunction
func WithRateLimiterConfig(rateLimiterConfig grate.Config) ConfigOpt {
	return func(config *Config) {
		config.RateLimiterConfig = &rateLimiterConfig
	}
}

//goland:noinspection GoUnusedExportedFunction
func WithRateLimiterConfigOpts(opts ...grate.ConfigOpt) ConfigOpt {
	return func(config *Config) {
		if config.RateLimiterConfig == nil {
			config.RateLimiterConfig = &grate.DefaultConfig
		}
		config.RateLimiterConfig.Apply(opts)
	}
}

//goland:noinspection GoUnusedExportedFunction
func WithPresence(presence discord.UpdatePresenceCommandData) ConfigOpt {
	return func(config *Config) {
		config.Presence = &presence
	}
}

//goland:noinspection GoUnusedExportedFunction
func WithOS(os string) ConfigOpt {
	return func(config *Config) {
		config.OS = os
	}
}

//goland:noinspection GoUnusedExportedFunction
func WithBrowser(browser string) ConfigOpt {
	return func(config *Config) {
		config.Browser = browser
	}
}

//goland:noinspection GoUnusedExportedFunction
func WithDevice(device string) ConfigOpt {
	return func(config *Config) {
		config.Device = device
	}
}<|MERGE_RESOLUTION|>--- conflicted
+++ resolved
@@ -20,26 +20,12 @@
 }
 
 type Config struct {
-<<<<<<< HEAD
-	Logger            log.Logger
-	EventHandlerFunc  EventHandlerFunc
-	LargeThreshold    int
-	GatewayIntents    discord.GatewayIntents
-	ShardID           int
-	ShardCount        int
-	Compress          bool
-	MaxReconnectTries int
-	RateLimiter       grate.Limiter
-	RateLimiterConfig *grate.Config
-	Presence          *discord.UpdatePresenceCommandData
-	OS                string
-	Browser           string
-	Device            string
-=======
 	Logger               log.Logger
 	EventHandlerFunc     EventHandlerFunc
 	LargeThreshold       int
 	GatewayIntents       discord.GatewayIntents
+	ShardID              int
+	ShardCount           int
 	Compress             bool
 	SessionID            *string
 	LastSequenceReceived *discord.GatewaySequence
@@ -51,7 +37,6 @@
 	OS                   string
 	Browser              string
 	Device               string
->>>>>>> b4f2eca5
 }
 
 type ConfigOpt func(config *Config)
