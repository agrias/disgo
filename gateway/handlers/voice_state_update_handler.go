--- conflicted
+++ resolved
@@ -26,24 +26,6 @@
 		return
 	}
 
-<<<<<<< HEAD
-	oldVoiceState := disgo..
-	Cache().VoiceState(voiceStateUpdate.VoiceState.GuildID, voiceStateUpdate.VoiceState.UserID)
-	if oldVoiceState != nil {
-		oldVoiceState = &*oldVoiceState
-	}
-	member := disgo..
-	EntityBuilder().CreateMember(voiceStateUpdate.Member.GuildID, voiceStateUpdate.Member, core.CacheStrategyYes)
-	voiceState := disgo..
-	EntityBuilder().CreateVoiceState(voiceStateUpdate.VoiceState.GuildID, voiceStateUpdate.VoiceState, core.CacheStrategyYes)
-
-	// voice state update for ourself received
-	// execute voice VoiceDispatchInterceptor.OnVoiceStateUpdate
-	if disgo..ClientID() == voiceStateUpdate.VoiceState.UserID {
-		if interceptor := disgo..VoiceDispatchInterceptor()
-		interceptor != nil{
-			interceptor.OnVoiceStateUpdate(voiceStateUpdate),
-=======
 	oldVoiceState := disgo.Cache().VoiceState(voiceStateUpdate.VoiceState.GuildID, voiceStateUpdate.VoiceState.UserID)
 	if oldVoiceState != nil {
 		oldVoiceState = &*oldVoiceState
@@ -56,18 +38,12 @@
 	if disgo.ClientID() == voiceStateUpdate.VoiceState.UserID {
 		if interceptor := disgo.VoiceDispatchInterceptor(); interceptor != nil{
 			interceptor.OnVoiceStateUpdate(voiceStateUpdate)
->>>>>>> 61a5257e
 		}
 	}
 
 	guild := voiceStateUpdate.Guild()
 	if guild == nil {
-<<<<<<< HEAD
-		disgo..
-		Logger().Warnf("received guild voice state update for unknown guild: %s", voiceStateUpdate.VoiceState.GuildID)
-=======
 		disgo.Logger().Warnf("received guild voice state update for unknown guild: %s", voiceStateUpdate.VoiceState.GuildID)
->>>>>>> 61a5257e
 		return
 	}
 
@@ -83,19 +59,6 @@
 	}
 
 	if (oldVoiceState == nil || oldVoiceState.ChannelID == nil) && voiceStateUpdate.VoiceState.ChannelID != nil {
-<<<<<<< HEAD
-		disgo..
-		EventManager().Dispatch(&events.GuildVoiceJoinEvent{GenericGuildVoiceEvent: genericGuildVoiceEvent})
-	} else if oldVoiceState != nil && oldVoiceState.ChannelID != nil && voiceStateUpdate.VoiceState.ChannelID == nil {
-		disgo..
-		EventManager().Dispatch(&events.GuildVoiceLeaveEvent{GenericGuildVoiceEvent: genericGuildVoiceEvent})
-	} else if oldVoiceState != nil && oldVoiceState.ChannelID != nil && voiceStateUpdate.VoiceState.ChannelID != nil {
-		disgo..
-		EventManager().Dispatch(&events.GuildVoiceUpdateEvent{GenericGuildVoiceEvent: genericGuildVoiceEvent, OldVoiceState: oldVoiceState})
-	} else {
-		disgo..
-		Logger().Warnf("could not decide which GuildVoiceEvent to fire")
-=======
 		disgo.EventManager().Dispatch(&events.GuildVoiceJoinEvent{GenericGuildVoiceEvent: genericGuildVoiceEvent})
 	} else if oldVoiceState != nil && oldVoiceState.ChannelID != nil && voiceStateUpdate.VoiceState.ChannelID == nil {
 		disgo.EventManager().Dispatch(&events.GuildVoiceLeaveEvent{GenericGuildVoiceEvent: genericGuildVoiceEvent})
@@ -103,6 +66,5 @@
 		disgo.EventManager().Dispatch(&events.GuildVoiceUpdateEvent{GenericGuildVoiceEvent: genericGuildVoiceEvent, OldVoiceState: oldVoiceState})
 	} else {
 		disgo.Logger().Warnf("could not decide which GuildVoiceEvent to fire")
->>>>>>> 61a5257e
 	}
 }