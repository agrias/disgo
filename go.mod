--- conflicted
+++ resolved
@@ -3,11 +3,8 @@
 go 1.18
 
 require (
-<<<<<<< HEAD
+	github.com/disgoorg/json v1.0.0
 	github.com/Microsoft/go-winio v0.5.2
-=======
-	github.com/disgoorg/json v1.0.0
->>>>>>> 07092d42
 	github.com/disgoorg/log v1.2.0
 	github.com/disgoorg/snowflake/v2 v2.0.1
 	github.com/gorilla/websocket v1.5.0
@@ -21,9 +18,5 @@
 	github.com/davecgh/go-spew v1.1.1 // indirect
 	github.com/pmezard/go-difflib v1.0.0 // indirect
 	golang.org/x/sys v0.0.0-20211019181941-9d821ace8654 // indirect
-<<<<<<< HEAD
-	gopkg.in/yaml.v3 v3.0.0-20200313102051-9f266ea9e77c // indirect
-=======
 	gopkg.in/yaml.v3 v3.0.1 // indirect
->>>>>>> 07092d42
 )