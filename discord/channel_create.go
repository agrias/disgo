package discord

import (
	"github.com/disgoorg/disgo/json"
	"github.com/disgoorg/snowflake"
)

type ChannelCreate interface {
	json.Marshaler
	Type() ChannelType
	channelCreate()
}

type GuildChannelCreate interface {
	ChannelCreate
	guildChannelCreate()
}

var (
	_ ChannelCreate      = (*GuildTextChannelCreate)(nil)
	_ GuildChannelCreate = (*GuildTextChannelCreate)(nil)
)

type GuildTextChannelCreate struct {
	Name                       string                `json:"name"`
	Topic                      string                `json:"topic,omitempty"`
	RateLimitPerUser           int                   `json:"rate_limit_per_user,omitempty"`
	Position                   int                   `json:"position,omitempty"`
	PermissionOverwrites       []PermissionOverwrite `json:"permission_overwrites,omitempty"`
	ParentID                   snowflake.Snowflake   `json:"parent_id,omitempty"`
	NSFW                       bool                  `json:"nsfw,omitempty"`
	DefaultAutoArchiveDuration AutoArchiveDuration   `json:"default_auto_archive_days,omitempty"`
}

func (c GuildTextChannelCreate) Type() ChannelType {
	return ChannelTypeGuildText
}

func (c GuildTextChannelCreate) MarshalJSON() ([]byte, error) {
	type guildTextChannelCreate GuildTextChannelCreate
	return json.Marshal(struct {
		Type ChannelType `json:"type"`
		guildTextChannelCreate
	}{
		Type:                   c.Type(),
		guildTextChannelCreate: guildTextChannelCreate(c),
	})
}

func (GuildTextChannelCreate) channelCreate()      {}
func (GuildTextChannelCreate) guildChannelCreate() {}

var (
	_ ChannelCreate      = (*GuildVoiceChannelCreate)(nil)
	_ GuildChannelCreate = (*GuildVoiceChannelCreate)(nil)
)

type GuildVoiceChannelCreate struct {
	Name                 string                `json:"name"`
	Topic                string                `json:"topic,omitempty"`
	Bitrate              int                   `json:"bitrate,omitempty"`
	UserLimit            int                   `json:"user_limit,omitempty"`
	Position             int                   `json:"position,omitempty"`
	PermissionOverwrites []PermissionOverwrite `json:"permission_overwrites,omitempty"`
	ParentID             snowflake.Snowflake   `json:"parent_id,omitempty"`
}

func (c GuildVoiceChannelCreate) Type() ChannelType {
	return ChannelTypeGuildVoice
}

func (c GuildVoiceChannelCreate) MarshalJSON() ([]byte, error) {
	type guildVoiceChannelCreate GuildVoiceChannelCreate
	return json.Marshal(struct {
		Type ChannelType `json:"type"`
		guildVoiceChannelCreate
	}{
		Type:                    c.Type(),
		guildVoiceChannelCreate: guildVoiceChannelCreate(c),
	})
}

func (GuildVoiceChannelCreate) channelCreate()      {}
func (GuildVoiceChannelCreate) guildChannelCreate() {}

var (
	_ ChannelCreate      = (*GuildCategoryChannelCreate)(nil)
	_ GuildChannelCreate = (*GuildCategoryChannelCreate)(nil)
)

type GuildCategoryChannelCreate struct {
	Name                 string                `json:"name"`
	Topic                string                `json:"topic,omitempty"`
	Position             int                   `json:"position,omitempty"`
	PermissionOverwrites []PermissionOverwrite `json:"permission_overwrites,omitempty"`
}

func (c GuildCategoryChannelCreate) Type() ChannelType {
	return ChannelTypeGuildCategory
}

func (c GuildCategoryChannelCreate) MarshalJSON() ([]byte, error) {
	type guildCategoryChannelCreate GuildCategoryChannelCreate
	return json.Marshal(struct {
		Type ChannelType `json:"type"`
		guildCategoryChannelCreate
	}{
		Type:                       c.Type(),
		guildCategoryChannelCreate: guildCategoryChannelCreate(c),
	})
}

func (GuildCategoryChannelCreate) channelCreate()      {}
func (GuildCategoryChannelCreate) guildChannelCreate() {}

var (
	_ ChannelCreate      = (*GuildNewsChannelCreate)(nil)
	_ GuildChannelCreate = (*GuildNewsChannelCreate)(nil)
)

type GuildNewsChannelCreate struct {
	Name                       string                `json:"name"`
	Topic                      string                `json:"topic,omitempty"`
	RateLimitPerUser           int                   `json:"rate_limit_per_user,omitempty"`
	Position                   int                   `json:"position,omitempty"`
	PermissionOverwrites       []PermissionOverwrite `json:"permission_overwrites,omitempty"`
	ParentID                   snowflake.Snowflake   `json:"parent_id,omitempty"`
	NSFW                       bool                  `json:"nsfw,omitempty"`
	DefaultAutoArchiveDuration AutoArchiveDuration   `json:"default_auto_archive_days,omitempty"`
}

func (c GuildNewsChannelCreate) Type() ChannelType {
	return ChannelTypeGuildNews
}

func (c GuildNewsChannelCreate) MarshalJSON() ([]byte, error) {
	type guildNewsChannelCreate GuildNewsChannelCreate
	return json.Marshal(struct {
		Type ChannelType `json:"type"`
		guildNewsChannelCreate
	}{
		Type:                   c.Type(),
		guildNewsChannelCreate: guildNewsChannelCreate(c),
	})
}

func (GuildNewsChannelCreate) channelCreate()      {}
func (GuildNewsChannelCreate) guildChannelCreate() {}

var (
	_ ChannelCreate      = (*GuildStageVoiceChannelCreate)(nil)
	_ GuildChannelCreate = (*GuildStageVoiceChannelCreate)(nil)
)

type GuildStageVoiceChannelCreate struct {
	Name                 string                `json:"name"`
	Topic                string                `json:"topic,omitempty"`
	Bitrate              int                   `json:"bitrate,omitempty"`
	UserLimit            int                   `json:"user_limit,omitempty"`
	Position             int                   `json:"position,omitempty"`
	PermissionOverwrites []PermissionOverwrite `json:"permission_overwrites,omitempty"`
	ParentID             snowflake.Snowflake   `json:"parent_id,omitempty"`
}

func (c GuildStageVoiceChannelCreate) Type() ChannelType {
	return ChannelTypeGuildStageVoice
<<<<<<< HEAD
}

func (c GuildStageVoiceChannelCreate) MarshalJSON() ([]byte, error) {
	type guildStageVoiceChannelCreate GuildStageVoiceChannelCreate
	return json.Marshal(struct {
		Type ChannelType `json:"type"`
		guildStageVoiceChannelCreate
	}{
		Type:                         c.Type(),
		guildStageVoiceChannelCreate: guildStageVoiceChannelCreate(c),
	})
}

func (GuildStageVoiceChannelCreate) channelCreate()      {}
func (GuildStageVoiceChannelCreate) guildChannelCreate() {}

type GuildForumChannelCreate struct {
	Name                 string                `json:"name"`
	Topic                string                `json:"topic,omitempty"`
	Position             int                   `json:"position,omitempty"`
	PermissionOverwrites []PermissionOverwrite `json:"permission_overwrites,omitempty"`
	ParentID             snowflake.Snowflake   `json:"parent_id,omitempty"`
	RateLimitPerUser     int                   `json:"rate_limit_per_user"`
}

func (c GuildForumChannelCreate) Type() ChannelType {
	return ChannelTypeGuildForum
}

func (c GuildForumChannelCreate) MarshalJSON() ([]byte, error) {
	type guildForumChannelCreate GuildForumChannelCreate
=======
}

func (c GuildStageVoiceChannelCreate) MarshalJSON() ([]byte, error) {
	type guildStageChannelCreate GuildStageVoiceChannelCreate
>>>>>>> 1563cca2
	return json.Marshal(struct {
		Type ChannelType `json:"type"`
		guildForumChannelCreate
	}{
		Type:                    c.Type(),
		guildForumChannelCreate: guildForumChannelCreate(c),
	})
}

<<<<<<< HEAD
func (GuildForumChannelCreate) channelCreate()      {}
func (GuildForumChannelCreate) guildChannelCreate() {}
=======
func (GuildStageVoiceChannelCreate) channelCreate()      {}
func (GuildStageVoiceChannelCreate) guildChannelCreate() {}
>>>>>>> 1563cca2

type DMChannelCreate struct {
	RecipientID snowflake.Snowflake `json:"recipient_id"`
}<|MERGE_RESOLUTION|>--- conflicted
+++ resolved
@@ -164,7 +164,6 @@
 
 func (c GuildStageVoiceChannelCreate) Type() ChannelType {
 	return ChannelTypeGuildStageVoice
-<<<<<<< HEAD
 }
 
 func (c GuildStageVoiceChannelCreate) MarshalJSON() ([]byte, error) {
@@ -196,12 +195,6 @@
 
 func (c GuildForumChannelCreate) MarshalJSON() ([]byte, error) {
 	type guildForumChannelCreate GuildForumChannelCreate
-=======
-}
-
-func (c GuildStageVoiceChannelCreate) MarshalJSON() ([]byte, error) {
-	type guildStageChannelCreate GuildStageVoiceChannelCreate
->>>>>>> 1563cca2
 	return json.Marshal(struct {
 		Type ChannelType `json:"type"`
 		guildForumChannelCreate
@@ -211,13 +204,8 @@
 	})
 }
 
-<<<<<<< HEAD
 func (GuildForumChannelCreate) channelCreate()      {}
 func (GuildForumChannelCreate) guildChannelCreate() {}
-=======
-func (GuildStageVoiceChannelCreate) channelCreate()      {}
-func (GuildStageVoiceChannelCreate) guildChannelCreate() {}
->>>>>>> 1563cca2
 
 type DMChannelCreate struct {
 	RecipientID snowflake.Snowflake `json:"recipient_id"`
