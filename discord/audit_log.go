--- conflicted
+++ resolved
@@ -105,7 +105,11 @@
 )
 
 const (
-<<<<<<< HEAD
+	AuditLogCreatorMonetizationRequestCreated AuditLogEvent = iota + 150
+	AuditLogCreatorMonetizationTermsAccepted
+)
+
+const (
 	AuditLogOnboardingQuestionCreate AuditLogEvent = iota + 163
 	AuditLogOnboardingQuestionUpdate
 	_
@@ -116,10 +120,6 @@
 const (
 	AuditLogServerGuideCreate AuditLogEvent = iota + 190
 	AuditLogServerGuideUpdate
-=======
-	AuditLogCreatorMonetizationRequestCreated AuditLogEvent = iota + 150
-	AuditLogCreatorMonetizationTermsAccepted
->>>>>>> 650fa09b
 )
 
 // AuditLog (https://discord.com/developers/docs/resources/audit-log) These are logs of events that occurred, accessible via the Discord
