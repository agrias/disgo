--- conflicted
+++ resolved
@@ -166,7 +166,6 @@
 	return nil
 }
 
-<<<<<<< HEAD
 type guildForumChannel struct {
 	ID                   snowflake.Snowflake   `json:"id"`
 	Type                 ChannelType           `json:"type"`
@@ -199,7 +198,6 @@
 		}
 	}
 	return nil
-=======
 func parsePermissionOverwrites(overwrites []UnmarshalPermissionOverwrite) []PermissionOverwrite {
 	if len(overwrites) == 0 {
 		return nil
@@ -209,5 +207,4 @@
 		permOverwrites[i] = overwrites[i].PermissionOverwrite
 	}
 	return permOverwrites
->>>>>>> 1563cca2
 }