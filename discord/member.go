package discord

import (
	"time"

	"github.com/disgoorg/disgo/json"
	"github.com/disgoorg/disgo/rest/route"
	"github.com/disgoorg/snowflake/v2"
)

var _ Mentionable = (*Member)(nil)

// Member is a discord GuildMember
type Member struct {
<<<<<<< HEAD
	User                       User           `json:"user"`
	Nick                       *string        `json:"nick"`
	Avatar                     *string        `json:"avatar"`
	RoleIDs                    []snowflake.ID `json:"roles,omitempty"`
	JoinedAt                   Time           `json:"joined_at"`
	PremiumSince               *Time          `json:"premium_since,omitempty"`
	Deaf                       bool           `json:"deaf,omitempty"`
	Mute                       bool           `json:"mute,omitempty"`
	Pending                    bool           `json:"pending"`
	CommunicationDisabledUntil *Time          `json:"communication_disabled_until"`
=======
	User                       User                  `json:"user"`
	Nick                       *string               `json:"nick"`
	Avatar                     *string               `json:"avatar"`
	RoleIDs                    []snowflake.Snowflake `json:"roles,omitempty"`
	JoinedAt                   time.Time             `json:"joined_at"`
	PremiumSince               *time.Time            `json:"premium_since,omitempty"`
	Deaf                       bool                  `json:"deaf,omitempty"`
	Mute                       bool                  `json:"mute,omitempty"`
	Pending                    bool                  `json:"pending"`
	CommunicationDisabledUntil *time.Time            `json:"communication_disabled_until"`
>>>>>>> 78fcbf56
}

func (m Member) String() string {
	return m.User.String()
}

func (m Member) Mention() string {
	return m.String()
}

// EffectiveName returns either the nickname or username depending on if the user has a nickname
func (m Member) EffectiveName() string {
	if m.Nick != nil {
		return *m.Nick
	}
	return m.User.Username
}

func (m Member) EffectiveAvatarURL(opts ...CDNOpt) string {
	if m.Avatar == nil {
		return m.User.EffectiveAvatarURL(opts...)
	}
	if avatar := m.AvatarURL(opts...); avatar != nil {
		return *avatar
	}
	return ""
}

func (m Member) AvatarURL(opts ...CDNOpt) *string {
	if m.Avatar == nil {
		return nil
	}
	return formatAssetURL(route.MemberAvatar, opts, m.User.ID, *m.Avatar)
}

// MemberAdd is used to add a member via the oauth2 access token to a guild
type MemberAdd struct {
	AccessToken string         `json:"access_token"`
	Nick        string         `json:"nick,omitempty"`
	Roles       []snowflake.ID `json:"roles,omitempty"`
	Mute        bool           `json:"mute,omitempty"`
	Deaf        bool           `json:"deaf,omitempty"`
}

// MemberUpdate is used to modify
type MemberUpdate struct {
<<<<<<< HEAD
	ChannelID                  *snowflake.ID        `json:"channel_id,omitempty"`
	Nick                       *string              `json:"nick,omitempty"`
	Roles                      []snowflake.ID       `json:"roles,omitempty"`
	Mute                       *bool                `json:"mute,omitempty"`
	Deaf                       *bool                `json:"deaf,omitempty"`
	CommunicationDisabledUntil *json.Nullable[Time] `json:"communication_disabled_until,omitempty"`
=======
	ChannelID                  *snowflake.Snowflake      `json:"channel_id,omitempty"`
	Nick                       *string                   `json:"nick,omitempty"`
	Roles                      []snowflake.Snowflake     `json:"roles,omitempty"`
	Mute                       *bool                     `json:"mute,omitempty"`
	Deaf                       *bool                     `json:"deaf,omitempty"`
	CommunicationDisabledUntil *json.Nullable[time.Time] `json:"communication_disabled_until,omitempty"`
>>>>>>> 78fcbf56
}

// SelfNickUpdate is used to update your own nick
type SelfNickUpdate struct {
	Nick string `json:"nick"`
}<|MERGE_RESOLUTION|>--- conflicted
+++ resolved
@@ -12,29 +12,16 @@
 
 // Member is a discord GuildMember
 type Member struct {
-<<<<<<< HEAD
 	User                       User           `json:"user"`
 	Nick                       *string        `json:"nick"`
 	Avatar                     *string        `json:"avatar"`
 	RoleIDs                    []snowflake.ID `json:"roles,omitempty"`
-	JoinedAt                   Time           `json:"joined_at"`
-	PremiumSince               *Time          `json:"premium_since,omitempty"`
+	JoinedAt                   time.Time      `json:"joined_at"`
+	PremiumSince               *time.Time     `json:"premium_since,omitempty"`
 	Deaf                       bool           `json:"deaf,omitempty"`
 	Mute                       bool           `json:"mute,omitempty"`
 	Pending                    bool           `json:"pending"`
-	CommunicationDisabledUntil *Time          `json:"communication_disabled_until"`
-=======
-	User                       User                  `json:"user"`
-	Nick                       *string               `json:"nick"`
-	Avatar                     *string               `json:"avatar"`
-	RoleIDs                    []snowflake.Snowflake `json:"roles,omitempty"`
-	JoinedAt                   time.Time             `json:"joined_at"`
-	PremiumSince               *time.Time            `json:"premium_since,omitempty"`
-	Deaf                       bool                  `json:"deaf,omitempty"`
-	Mute                       bool                  `json:"mute,omitempty"`
-	Pending                    bool                  `json:"pending"`
-	CommunicationDisabledUntil *time.Time            `json:"communication_disabled_until"`
->>>>>>> 78fcbf56
+	CommunicationDisabledUntil *time.Time     `json:"communication_disabled_until"`
 }
 
 func (m Member) String() string {
@@ -81,21 +68,12 @@
 
 // MemberUpdate is used to modify
 type MemberUpdate struct {
-<<<<<<< HEAD
-	ChannelID                  *snowflake.ID        `json:"channel_id,omitempty"`
-	Nick                       *string              `json:"nick,omitempty"`
-	Roles                      []snowflake.ID       `json:"roles,omitempty"`
-	Mute                       *bool                `json:"mute,omitempty"`
-	Deaf                       *bool                `json:"deaf,omitempty"`
-	CommunicationDisabledUntil *json.Nullable[Time] `json:"communication_disabled_until,omitempty"`
-=======
-	ChannelID                  *snowflake.Snowflake      `json:"channel_id,omitempty"`
+	ChannelID                  *snowflake.ID             `json:"channel_id,omitempty"`
 	Nick                       *string                   `json:"nick,omitempty"`
-	Roles                      []snowflake.Snowflake     `json:"roles,omitempty"`
+	Roles                      []snowflake.ID            `json:"roles,omitempty"`
 	Mute                       *bool                     `json:"mute,omitempty"`
 	Deaf                       *bool                     `json:"deaf,omitempty"`
 	CommunicationDisabledUntil *json.Nullable[time.Time] `json:"communication_disabled_until,omitempty"`
->>>>>>> 78fcbf56
 }
 
 // SelfNickUpdate is used to update your own nick
