--- conflicted
+++ resolved
@@ -40,7 +40,6 @@
 
 // Message is a struct for messages sent in discord text-based channels
 type Message struct {
-<<<<<<< HEAD
 	ID                snowflake.ID         `json:"id"`
 	GuildID           *snowflake.ID        `json:"guild_id"`
 	Reactions         []MessageReaction    `json:"reactions"`
@@ -48,13 +47,13 @@
 	TTS               bool                 `json:"tts"`
 	Embeds            []Embed              `json:"embeds,omitempty"`
 	Components        []ContainerComponent `json:"components,omitempty"`
-	CreatedAt         Time                 `json:"timestamp"`
+	CreatedAt         time.Time            `json:"timestamp"`
 	Mentions          []any                `json:"mentions"`
 	MentionEveryone   bool                 `json:"mention_everyone"`
 	MentionRoles      []snowflake.ID       `json:"mention_roles"`
 	MentionChannels   []Channel            `json:"mention_channels"`
 	Pinned            bool                 `json:"pinned"`
-	EditedTimestamp   *Time                `json:"edited_timestamp"`
+	EditedTimestamp   *time.Time           `json:"edited_timestamp"`
 	Author            User                 `json:"author"`
 	Member            *Member              `json:"member"`
 	Content           string               `json:"content,omitempty"`
@@ -68,39 +67,8 @@
 	Application       *MessageApplication  `json:"application,omitempty"`
 	Stickers          []MessageSticker     `json:"sticker_items,omitempty"`
 	ReferencedMessage *Message             `json:"referenced_message,omitempty"`
-	LastUpdated       *Time                `json:"last_updated,omitempty"`
+	LastUpdated       *time.Time           `json:"last_updated,omitempty"`
 	Thread            GuildThread          `json:"thread,omitempty"`
-=======
-	ID                snowflake.Snowflake   `json:"id"`
-	GuildID           *snowflake.Snowflake  `json:"guild_id"`
-	Reactions         []MessageReaction     `json:"reactions"`
-	Attachments       []Attachment          `json:"attachments"`
-	TTS               bool                  `json:"tts"`
-	Embeds            []Embed               `json:"embeds,omitempty"`
-	Components        []ContainerComponent  `json:"components,omitempty"`
-	CreatedAt         time.Time             `json:"timestamp"`
-	Mentions          []any                 `json:"mentions"`
-	MentionEveryone   bool                  `json:"mention_everyone"`
-	MentionRoles      []snowflake.Snowflake `json:"mention_roles"`
-	MentionChannels   []Channel             `json:"mention_channels"`
-	Pinned            bool                  `json:"pinned"`
-	EditedTimestamp   *time.Time            `json:"edited_timestamp"`
-	Author            User                  `json:"author"`
-	Member            *Member               `json:"member"`
-	Content           string                `json:"content,omitempty"`
-	ChannelID         snowflake.Snowflake   `json:"channel_id"`
-	Type              MessageType           `json:"type"`
-	Flags             MessageFlags          `json:"flags"`
-	MessageReference  *MessageReference     `json:"message_reference,omitempty"`
-	Interaction       *MessageInteraction   `json:"interaction,omitempty"`
-	WebhookID         *snowflake.Snowflake  `json:"webhook_id,omitempty"`
-	Activity          *MessageActivity      `json:"activity,omitempty"`
-	Application       *MessageApplication   `json:"application,omitempty"`
-	Stickers          []MessageSticker      `json:"sticker_items,omitempty"`
-	ReferencedMessage *Message              `json:"referenced_message,omitempty"`
-	LastUpdated       *time.Time            `json:"last_updated,omitempty"`
-	Thread            GuildThread           `json:"thread,omitempty"`
->>>>>>> 78fcbf56
 }
 
 func (m *Message) UnmarshalJSON(data []byte) error {
