--- conflicted
+++ resolved
@@ -812,10 +812,6 @@
 func (GuildThread) guildChannel()        {}
 func (GuildThread) messageChannel()      {}
 func (GuildThread) guildMessageChannel() {}
-<<<<<<< HEAD
-func (GuildThread) guildThread()         {}
-=======
->>>>>>> ad12fded
 
 var (
 	_ Channel           = (*GuildStageVoiceChannel)(nil)
