--- conflicted
+++ resolved
@@ -1150,43 +1150,7 @@
 		c.guildID = guildID
 		return c
 	default:
-<<<<<<< HEAD
 		return channel
-	}
-}
-
-func ApplyLastMessageID(channel MessageChannel, channelID snowflake.ID) MessageChannel {
-	switch c := channel.(type) {
-	case GuildTextChannel:
-		c.lastMessageID = &channelID
-		return c
-	case GuildNewsChannel:
-		c.lastMessageID = &channelID
-		return c
-	case GuildThread:
-		c.lastMessageID = &channelID
-		return c
-	default:
-		return channel
-	}
-}
-
-func ApplyLastPinTimestamp(channel MessageChannel, lastPinTimestamp *time.Time) MessageChannel {
-	switch c := channel.(type) {
-	case GuildTextChannel:
-		c.lastPinTimestamp = lastPinTimestamp
-		return c
-	case GuildNewsChannel:
-		c.lastPinTimestamp = lastPinTimestamp
-		return c
-	case GuildThread:
-		c.lastPinTimestamp = lastPinTimestamp
-		return c
-	default:
-		return channel
-=======
-		panic("unsupported channel type")
->>>>>>> c682129d
 	}
 }
 
@@ -1205,7 +1169,7 @@
 		c.lastMessageID = &lastMessageID
 		return c
 	default:
-		panic("unsupported channel type")
+		return channel
 	}
 }
 
@@ -1224,6 +1188,6 @@
 		c.lastPinTimestamp = lastPinTimestamp
 		return c
 	default:
-		panic("unsupported channel type")
+		return channel
 	}
 }