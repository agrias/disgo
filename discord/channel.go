--- conflicted
+++ resolved
@@ -737,15 +737,9 @@
 	nsfw             bool
 	lastMessageID    *snowflake.ID
 	lastPinTimestamp *time.Time
-<<<<<<< HEAD
 	rateLimitPerUser int
-	OwnerID          snowflake.Snowflake
-	parentID         snowflake.Snowflake
-=======
-	RateLimitPerUser int
 	OwnerID          snowflake.ID
 	parentID         snowflake.ID
->>>>>>> bf955b26
 	MessageCount     int
 	MemberCount      int
 	ThreadMetadata   ThreadMetadata
@@ -963,13 +957,13 @@
 )
 
 type GuildForumChannel struct {
-	id                   snowflake.Snowflake
-	guildID              snowflake.Snowflake
+	id                   snowflake.ID
+	guildID              snowflake.ID
 	position             int
 	permissionOverwrites PermissionOverwrites
 	name                 string
-	parentID             *snowflake.Snowflake
-	LastThreadID         *snowflake.Snowflake
+	parentID             *snowflake.ID
+	LastThreadID         *snowflake.ID
 	Topic                *string
 	RateLimitPerUser     int
 }
@@ -1019,7 +1013,7 @@
 	return ChannelTypeGuildForum
 }
 
-func (c GuildForumChannel) ID() snowflake.Snowflake {
+func (c GuildForumChannel) ID() snowflake.ID {
 	return c.id
 }
 
@@ -1027,7 +1021,7 @@
 	return c.name
 }
 
-func (c GuildForumChannel) GuildID() snowflake.Snowflake {
+func (c GuildForumChannel) GuildID() snowflake.ID {
 	return c.guildID
 }
 
@@ -1039,7 +1033,7 @@
 	return c.position
 }
 
-func (c GuildForumChannel) ParentID() *snowflake.Snowflake {
+func (c GuildForumChannel) ParentID() *snowflake.ID {
 	return c.parentID
 }
 
@@ -1115,7 +1109,7 @@
 	}
 }
 
-func ApplyLastMessageID(channel MessageChannel, channelID snowflake.Snowflake) MessageChannel {
+func ApplyLastMessageID(channel MessageChannel, channelID snowflake.ID) MessageChannel {
 	switch c := channel.(type) {
 	case GuildTextChannel:
 		c.lastMessageID = &channelID
