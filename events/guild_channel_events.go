package events

import (
	"time"

	"github.com/disgoorg/disgo/discord"
	"github.com/disgoorg/snowflake/v2"
)

// GenericGuildChannelEvent is called upon receiving GuildChannelCreateEvent, GuildChannelUpdateEvent or GuildChannelDeleteEvent
type GenericGuildChannelEvent struct {
	*GenericEvent
	ChannelID snowflake.ID
	Channel   discord.GuildChannel
	GuildID   snowflake.ID
}

// Guild returns the discord.Guild the event happened in.
// This will only check cached guilds!
func (e GenericGuildChannelEvent) Guild() (discord.Guild, bool) {
	return e.Client().Caches().Guilds().Get(e.GuildID)
}

// GuildChannelCreateEvent indicates that a new Channel got created in a discord.Guild
type GuildChannelCreateEvent struct {
	*GenericGuildChannelEvent
}

// GuildChannelUpdateEvent indicates that a Channel got updated in a discord.Guild
type GuildChannelUpdateEvent struct {
	*GenericGuildChannelEvent
	OldChannel discord.GuildChannel
}

// GuildChannelDeleteEvent indicates that a Channel got deleted in a discord.Guild
type GuildChannelDeleteEvent struct {
	*GenericGuildChannelEvent
}

type GuildChannelPinsUpdateEvent struct {
	*GenericEvent
<<<<<<< HEAD
	GuildID             snowflake.ID
	ChannelID           snowflake.ID
	NewLastPinTimestamp *discord.Time
	OldLastPinTimestamp *discord.Time
=======
	GuildID             snowflake.Snowflake
	ChannelID           snowflake.Snowflake
	NewLastPinTimestamp *time.Time
	OldLastPinTimestamp *time.Time
>>>>>>> 78fcbf56
}<|MERGE_RESOLUTION|>--- conflicted
+++ resolved
@@ -39,15 +39,8 @@
 
 type GuildChannelPinsUpdateEvent struct {
 	*GenericEvent
-<<<<<<< HEAD
 	GuildID             snowflake.ID
 	ChannelID           snowflake.ID
-	NewLastPinTimestamp *discord.Time
-	OldLastPinTimestamp *discord.Time
-=======
-	GuildID             snowflake.Snowflake
-	ChannelID           snowflake.Snowflake
 	NewLastPinTimestamp *time.Time
 	OldLastPinTimestamp *time.Time
->>>>>>> 78fcbf56
 }