--- conflicted
+++ resolved
@@ -435,7 +435,6 @@
 	return
 }
 
-<<<<<<< HEAD
 func (r *restClientImpl) GetAuditLog(guildID api.Snowflake, userID api.Snowflake, actionType api.AuditLogEvent, before api.Snowflake, limit int) (auditLog *api.AuditLog, rErr restclient.RestError) {
 	values := restclient.QueryValues{}
 	if guildID != "" {
@@ -465,7 +464,10 @@
 			Before:     before,
 			Limit:      limit,
 		}, auditLog, api.CacheStrategyNoWs)
-=======
+	}
+	return
+}
+
 func (r *restClientImpl) GetIntegrations(guildID api.Snowflake) (integrations []*api.Integration, rErr restclient.RestError) {
 	compiledRoute, err := restclient.GetIntegrations.Compile(nil, guildID)
 	if err != nil {
@@ -476,13 +478,10 @@
 		for _, integration := range integrations {
 			integration = r.Disgo().EntityBuilder().CreateIntegration(guildID, integration, api.CacheStrategyNoWs)
 		}
->>>>>>> 4de058e9
-	}
-	return
-}
-
-<<<<<<< HEAD
-=======
+	}
+	return
+}
+
 func (r *restClientImpl) DeleteIntegration(guildID api.Snowflake, integrationID api.Snowflake) restclient.RestError {
 	compiledRoute, err := restclient.DeleteIntegration.Compile(nil, guildID, integrationID)
 	if err != nil {
@@ -491,7 +490,6 @@
 	return r.Do(compiledRoute, nil, nil)
 }
 
->>>>>>> 4de058e9
 func (r *restClientImpl) GetBans(guildID api.Snowflake) (bans []api.Ban, rErr restclient.RestError) {
 	compiledRoute, err := restclient.GetBans.Compile(nil, guildID)
 	if err != nil {
