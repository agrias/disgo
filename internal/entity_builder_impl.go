--- conflicted
+++ resolved
@@ -282,7 +282,6 @@
 	return role
 }
 
-<<<<<<< HEAD
 // CreateAuditLog returns a new api.AuditLog entity
 func (b *EntityBuilderImpl) CreateAuditLog(guildID api.Snowflake, auditLogFilterOptions api.AuditLogFilterOptions, auditLog *api.AuditLog, updateCache api.CacheStrategy) *api.AuditLog {
 	auditLog.Disgo = b.Disgo()
@@ -293,7 +292,8 @@
 		user = b.CreateUser(user, updateCache)
 	}
 	return auditLog
-=======
+}
+
 // CreateIntegration returns a new api.Integration entity
 func (b *EntityBuilderImpl) CreateIntegration(guildID api.Snowflake, integration *api.Integration, updateCache api.CacheStrategy) *api.Integration {
 	integration.Disgo = b.Disgo()
@@ -305,7 +305,6 @@
 		integration.Application.Bot = b.CreateUser(integration.Application.Bot, updateCache)
 	}
 	return integration
->>>>>>> 4de058e9
 }
 
 // CreateTextChannel returns a new api.TextChannel entity
