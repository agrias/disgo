package api

import (
	"strings"
	"time"

	"github.com/DisgoOrg/restclient"
)

// PremiumTier tells you the boost level of a Guild
type PremiumTier int

// Constants for PremiumTier
const (
	PremiumTierNone PremiumTier = iota
	PremiumTier1
	PremiumTier2
	PremiumTier3
)

// SystemChannelFlag contains the settings for the Guild(s) system channel
type SystemChannelFlag int

// Constants for SystemChannelFlag
const (
	SystemChannelFlagSuppressJoinNotifications SystemChannelFlag = 1 << iota
	SystemChannelFlagSuppressPremiumSubscriptions
)

// The VerificationLevel of a Guild that members must be to send messages
type VerificationLevel int

// Constants for VerificationLevel
const (
	VerificationLevelNone VerificationLevel = iota
	VerificationLevelLow
	VerificationLevelMedium
	VerificationLevelHigh
	VerificationLevelVeryHigh
)

// MessageNotifications indicates whether users receive @ mentions on a new message
type MessageNotifications int

// Constants for MessageNotifications
const (
	MessageNotificationsAllMessages MessageNotifications = iota
	MessageNotificationsOnlyMentions
)

// The ExplicitContentFilterLevel of a Guild
type ExplicitContentFilterLevel int

// Constants for ExplicitContentFilterLevel
const (
	ExplicitContentFilterLevelDisabled ExplicitContentFilterLevel = iota
	ExplicitContentFilterLevelMembersWithoutRoles
	ExplicitContentFilterLevelAllMembers
)

// The MFALevel of a Guild
type MFALevel int

// Constants for MFALevel
const (
	MFALevelNone MFALevel = iota
	MFALevelElevated
)

// The GuildFeature (s) that a Guild contains
type GuildFeature string

// Constants for GuildFeature
const (
	GuildFeatureInviteSplash                  GuildFeature = "INVITE_SPLASH"
	GuildFeatureVipRegions                    GuildFeature = "VIP_REGIONS"
	GuildFeatureVanityURL                     GuildFeature = "VANITY_URL"
	GuildFeatureVERIFIED                      GuildFeature = "VERIFIED"
	GuildFeaturePARTNERED                     GuildFeature = "PARTNERED"
	GuildFeatureCOMMUNITY                     GuildFeature = "COMMUNITY"
	GuildFeatureCOMMERCE                      GuildFeature = "COMMERCE"
	GuildFeatureNews                          GuildFeature = "NEWS"
	GuildFeatureDiscoverable                  GuildFeature = "DISCOVERABLE"
	GuildFeatureFeaturable                    GuildFeature = "FEATURABLE"
	GuildFeatureAnimatedIcon                  GuildFeature = "ANIMATED_ICON"
	GuildFeatureBANNER                        GuildFeature = "BANNER"
	GuildFeatureWelcomeScreenEnabled          GuildFeature = "WELCOME_SCREEN_ENABLED"
	GuildFeatureMemberVerificationGateEnabled GuildFeature = "MEMBER_VERIFICATION_GATE_ENABLED"
	GuildFeaturePreviewEnabled                GuildFeature = "PREVIEW_ENABLED"
)

// GuildWelcomeScreen is the Welcome Screen of a Guild
type GuildWelcomeScreen struct {
	Description     *string                `json:"description,omitempty"`
	WelcomeChannels []*GuildWelcomeChannel `json:"welcome_channels"`
}

// GuildWelcomeChannel is one of the channels in a GuildWelcomeScreen
type GuildWelcomeChannel struct {
	ChannelID   Snowflake  `json:"channel_id"`
	Description string     `json:"description"`
	EmojiID     *Snowflake `json:"emoji_id,omitempty"`
	EmojiName   *string    `json:"emoji_name,omitempty"`
}

// GuildPreview is used for previewing public Guild(s) before joining them
type GuildPreview struct {
	ID                       Snowflake      `json:"id"`
	Name                     string         `json:"name"`
	Icon                     *string        `json:"icon"`
	DiscoverySplash          *string        `json:"discovery_splash"`
	Splash                   *string        `json:"splash"`
	Features                 []GuildFeature `json:"features"`
	Description              *string        `json:"description"`
	ApproximateMemberCount   *int           `json:"approximate_member_count"`
	ApproximatePresenceCount *int           `json:"approximate_presence_count"`
	Emojis                   []*Emoji       `json:"emojis"`
}

// FullGuild represents a Guild objects sent by discord with the GatewayEventGuildCreate
type FullGuild struct {
	*Guild
	Roles       []*Role       `json:"roles"`
	Emojis      []*Emoji      `json:"emojis"`
	Members     []*Member     `json:"members"`
	Channels    []*Channel    `json:"channels"`
	VoiceStates []*VoiceState `json:"voice_states"`
	//Presences   []*Presence     `json:"presences"`
}

// Guild represents a discord Guild
type Guild struct {
	Disgo                       Disgo
	Ready                       bool
	ID                          Snowflake                  `json:"id"`
	Name                        string                     `json:"name"`
	Icon                        *string                    `json:"icon"`
	Region                      string                     `json:"region"`
	OwnerID                     Snowflake                  `json:"owner_id"`
	JoinedAt                    *time.Time                 `json:"joined_at"`
	DiscoverySplash             *string                    `json:"discovery_splash"`
	Splash                      *string                    `json:"splash"`
	AfkChannelID                *Snowflake                 `json:"afk_channel_id"`
	AfkTimeout                  int                        `json:"afk_timeout"`
	MemberCount                 *int                       `json:"member_count"`
	VerificationLevel           VerificationLevel          `json:"verification_level"`
	Large                       *bool                      `json:"large"`
	DefaultMessageNotifications MessageNotifications       `json:"default_message_notifications"`
	MaxPresences                *int                       `json:"max_presences"`
	MaxMembers                  *int                       `json:"max_members"`
	Unavailable                 bool                       `json:"unavailable"`
	ExplicitContentFilter       ExplicitContentFilterLevel `json:"explicit_content_filter"`
	Features                    []GuildFeature             `json:"features"`
	MfaLevel                    MFALevel                   `json:"mfa_level"`
	ApplicationID               Snowflake                  `json:"application_id"`
	WidgetEnabled               bool                       `json:"widget_enabled"`
	WidgetChannelID             Snowflake                  `json:"widget_channel_id"`
	SystemChannelID             Snowflake                  `json:"system_channel_id"`
	SystemChannelFlags          SystemChannelFlag          `json:"system_channel_flags"`
	RulesChannelID              Snowflake                  `json:"rules_channel_id"`
	VanityURLCode               *string                    `json:"vanity_url_code"`
	Description                 *string                    `json:"description"`
	Banner                      *string                    `json:"banner"`
	PremiumTier                 PremiumTier                `json:"premium_tier"`
	PremiumSubscriptionCount    *int                       `json:"premium_subscription_count"`
	PreferredLocale             string                     `json:"preferred_locale"`
	PublicUpdatesChannelID      *Snowflake                 `json:"public_updates_channel_id"`
	MaxVideoChannelUsers        *int                       `json:"max_video_channel_users"`
	ApproximateMemberCount      *int                       `json:"approximate_member_count"`
	ApproximatePresenceCount    *int                       `json:"approximate_presence_count"`
	WelcomeScreen               *GuildWelcomeScreen        `json:"welcome_screen"`
}

<<<<<<< HEAD
=======
// PublicRole returns the @everyone Role
func (g *Guild) PublicRole() *Role {
	return g.Disgo.Cache().Role(g.ID)
}

// Roles return all Role(s) in this Guild
func (g *Guild) Roles() []*Role {
	return g.Disgo.Cache().Roles(g.ID)
}

// SelfMember returns the Member for the current logged in User for this Guild
func (g *Guild) SelfMember() *SelfMember {
	return &SelfMember{
		Member: g.Disgo.Cache().Member(g.ID, g.Disgo.ClientID()),
	}
}

>>>>>>> 7dbf66f6
// Disconnect sends a api.GatewayCommand to disconnect from this Guild
func (g *Guild) Disconnect() error {
	return g.Disgo.AudioController().Disconnect(g.ID)
}

// Update updates the current Guild
func (g *Guild) Update(updateGuild UpdateGuild) (*Guild, restclient.RestError) {
	return g.Disgo.RestClient().UpdateGuild(g.ID, updateGuild)
}

// Delete deletes the current Guild
func (g *Guild) Delete() restclient.RestError {
	return g.Disgo.RestClient().DeleteGuild(g.ID)
}

// CreateRole allows you to create a new Role
func (g *Guild) CreateRole(createRole CreateRole) (*Role, restclient.RestError) {
	return g.Disgo.RestClient().CreateRole(g.ID, createRole)
}

// UpdateRole allows you to update a Role
func (g *Guild) UpdateRole(roleID Snowflake, role UpdateRole) (*Role, restclient.RestError) {
	return g.Disgo.RestClient().UpdateRole(g.ID, roleID, role)
}

// DeleteRole allows you to delete a Role
func (g *Guild) DeleteRole(roleID Snowflake) restclient.RestError {
	return g.Disgo.RestClient().DeleteRole(g.ID, roleID)
}

// GetSelfMember returns the SelfMember for this Guild
func (g *Guild) GetSelfMember() *SelfMember {
	return &SelfMember{Member: g.GetMember(g.Disgo.ClientID())}
}

// Leave leaves the Guild
func (g *Guild) Leave() restclient.RestError {
	return g.Disgo.RestClient().LeaveGuild(g.ID)
}

// GetMember returns the Member for the current logged in User for this Guild
func (g *Guild) GetMember(userID Snowflake) *Member {
	return g.Disgo.Cache().Member(g.ID, userID)
}

// AddMember adds a member to the Guild with the oauth2 access token
func (g *Guild) AddMember(userID Snowflake, addMember AddMember) (*Member, restclient.RestError) {
	return g.Disgo.RestClient().AddMember(g.ID, userID, addMember)
}

// UpdateMember updates an existing member of the Guild
func (g *Guild) UpdateMember(userID Snowflake, updateMember UpdateMember) (*Member, restclient.RestError) {
	return g.Disgo.RestClient().UpdateMember(g.ID, userID, updateMember)
}

// KickMember kicks an existing member from the Guild
func (g *Guild) KickMember(userID Snowflake, reason string) restclient.RestError {
	return g.Disgo.RestClient().RemoveMember(g.ID, userID, reason)
}

// IconURL returns the Icon of a Guild
func (g *Guild) IconURL(size int) *string {
	if g.Icon == nil {
		return nil
	}
	animated := strings.HasPrefix(*g.Icon, "a_")
	format := restclient.PNG
	if animated {
		format = restclient.GIF
	}
	route, err := restclient.GuildIcon.Compile(nil, format, size, g.ID.String(), *g.Icon)
	if err != nil {
		return nil
	}
	u := route.Route()
	return &u
}

// GetCommand fetches a specific Guild Command
func (g *Guild) GetCommand(commandID Snowflake) (*Command, restclient.RestError) {
	return g.Disgo.GetGuildCommand(g.ID, commandID)
}

// GetCommands fetches all Guild Command(s)
func (g *Guild) GetCommands() ([]*Command, restclient.RestError) {
	return g.Disgo.GetGuildCommands(g.ID)
}

// CreateCommand creates a new Command for this Guild
func (g *Guild) CreateCommand(command CommandCreate) (*Command, restclient.RestError) {
	return g.Disgo.CreateGuildCommand(g.ID, command)
}

// EditCommand edits a specific Guild Command
func (g *Guild) EditCommand(commandID Snowflake, command CommandUpdate) (*Command, restclient.RestError) {
	return g.Disgo.EditGuildCommand(g.ID, commandID, command)
}

// DeleteCommand creates a new Command for this Guild
func (g *Guild) DeleteCommand(commandID Snowflake) restclient.RestError {
	return g.Disgo.DeleteGuildCommand(g.ID, commandID)
}

// SetCommands overrides all Command(s) for this Guild
func (g *Guild) SetCommands(commands ...CommandCreate) ([]*Command, restclient.RestError) {
	return g.Disgo.SetGuildCommands(g.ID, commands...)
}

// GetCommandsPermissions returns the GuildCommandPermissions for a all Command(s) in a Guild
func (g *Guild) GetCommandsPermissions() ([]*GuildCommandPermissions, restclient.RestError) {
	return g.Disgo.GetGuildCommandsPermissions(g.ID)
}

// GetCommandPermissions returns the GuildCommandPermissions for a specific Command in a Guild
func (g *Guild) GetCommandPermissions(commandID Snowflake) (*GuildCommandPermissions, restclient.RestError) {
	return g.Disgo.GetGuildCommandPermissions(g.ID, commandID)
}

// SetCommandsPermissions sets the GuildCommandPermissions for a all Command(s)
func (g *Guild) SetCommandsPermissions(commandPermissions ...SetGuildCommandPermissions) ([]*GuildCommandPermissions, error) {
	return g.Disgo.SetGuildCommandsPermissions(g.ID, commandPermissions...)
}

// SetCommandPermissions sets the GuildCommandPermissions for a specific Command
func (g *Guild) SetCommandPermissions(commandID Snowflake, permissions SetGuildCommandPermissions) (*GuildCommandPermissions, error) {
	return g.Disgo.SetGuildCommandPermissions(g.ID, commandID, permissions)
}

<<<<<<< HEAD
func (g *Guild) GetTemplates() ([]*GuildTemplate, restclient.RestError) {
	return g.Disgo.RestClient().GetGuildTemplates(g.ID)
}

func (g *Guild) CreateTemplate(createGuildTemplate CreateGuildTemplate) (*GuildTemplate, restclient.RestError) {
	return g.Disgo.RestClient().CreateGuildTemplate(g.ID, createGuildTemplate)
}

func (g *Guild) SyncTemplate(code string) (*GuildTemplate, restclient.RestError) {
	return g.Disgo.RestClient().SyncGuildTemplate(g.ID, code)
}

func (g *Guild) UpdateTemplate(code string, updateGuildTemplate UpdateGuildTemplate) (*GuildTemplate, restclient.RestError) {
	return g.Disgo.RestClient().UpdateGuildTemplate(g.ID, code, updateGuildTemplate)
}

func (g *Guild) DeleteTemplate(code string) (*GuildTemplate, restclient.RestError) {
	return g.Disgo.RestClient().DeleteGuildTemplate(g.ID, code)
}

=======
>>>>>>> 7dbf66f6
// PartialGuild is returned on the restclient.GetGuilds route
type PartialGuild struct {
	ID          Snowflake      `json:"id"`
	Name        string         `json:"name"`
	Icon        string         `json:"icon"`
	Owner       bool           `json:"owner"`
	Permissions Permissions    `json:"permissions"`
	Features    []GuildFeature `json:"features"`
}

// CreateGuild is the payload used to create a Guild
type CreateGuild struct {
	Name                            string                     `json:"name"`
	Region                          string                     `json:"region,omitempty"`
	Icon                            string                     `json:"icon,omitempty"`
	VerificationLevel               VerificationLevel          `json:"verification_level,omitempty"`
	DefaultMessageNotificationLevel MessageNotifications       `json:"default_message_notification_level"`
	ExplicitContentFilterLevel      ExplicitContentFilterLevel `json:"explicit_content_filter_level"`
	Roles                           []CreateRole               `json:"roles,omitempty"`
	Channels                        []interface{}              `json:"channels,omitempty"`
	AFKChannelID                    Snowflake                  `json:"afk_channel_id,omitempty"`
	AFKTimeout                      int                        `json:"afk_timeout,omitempty"`
	SystemChannelID                 Snowflake                  `json:"system_channel_id,omitempty"`
	SystemChannelFlags              SystemChannelFlag          `json:"system_channel_flags,omitempty"`
}

<<<<<<< HEAD
// UpdateGuild is the payload used to update a Guild
=======
>>>>>>> 7dbf66f6
type UpdateGuild struct {
	Name                            string                      `json:"name"`
	Region                          *string                     `json:"region"`
	VerificationLevel               *VerificationLevel          `json:"verification_level"`
	DefaultMessageNotificationLevel *MessageNotifications       `json:"default_message_notification_level"`
	ExplicitContentFilterLevel      *ExplicitContentFilterLevel `json:"explicit_content_filter_level"`
	AFKChannelID                    *Snowflake                  `json:"afk_channel_id"`
	AFKTimeout                      int                         `json:"afk_timeout"`
	Icon                            *string                     `json:"icon"`
	OwnerID                         Snowflake                   `json:"owner_id"`
	Splash                          interface{}                 `json:"splash"`
	DiscoverySplash                 interface{}                 `json:"discovery_splash"`
	Banner                          interface{}                 `json:"banner"`
	SystemChannelID                 *Snowflake                  `json:"system_channel_id"`
	SystemChannelFlags              *SystemChannelFlag          `json:"system_channel_flags"`
	RulesChannelID                  *Snowflake                  `json:"rules_channel_id"`
	PublicUpdatesChannelID          *Snowflake                  `json:"public_updates_channel_id"`
	PreferredLocale                 *string                     `json:"preferred_locale"`
	Features                        []GuildFeature              `json:"features"`
	Description                     *string                     `json:"description"`
}<|MERGE_RESOLUTION|>--- conflicted
+++ resolved
@@ -171,8 +171,6 @@
 	WelcomeScreen               *GuildWelcomeScreen        `json:"welcome_screen"`
 }
 
-<<<<<<< HEAD
-=======
 // PublicRole returns the @everyone Role
 func (g *Guild) PublicRole() *Role {
 	return g.Disgo.Cache().Role(g.ID)
@@ -190,7 +188,6 @@
 	}
 }
 
->>>>>>> 7dbf66f6
 // Disconnect sends a api.GatewayCommand to disconnect from this Guild
 func (g *Guild) Disconnect() error {
 	return g.Disgo.AudioController().Disconnect(g.ID)
@@ -319,7 +316,6 @@
 	return g.Disgo.SetGuildCommandPermissions(g.ID, commandID, permissions)
 }
 
-<<<<<<< HEAD
 func (g *Guild) GetTemplates() ([]*GuildTemplate, restclient.RestError) {
 	return g.Disgo.RestClient().GetGuildTemplates(g.ID)
 }
@@ -340,8 +336,6 @@
 	return g.Disgo.RestClient().DeleteGuildTemplate(g.ID, code)
 }
 
-=======
->>>>>>> 7dbf66f6
 // PartialGuild is returned on the restclient.GetGuilds route
 type PartialGuild struct {
 	ID          Snowflake      `json:"id"`
@@ -368,10 +362,6 @@
 	SystemChannelFlags              SystemChannelFlag          `json:"system_channel_flags,omitempty"`
 }
 
-<<<<<<< HEAD
-// UpdateGuild is the payload used to update a Guild
-=======
->>>>>>> 7dbf66f6
 type UpdateGuild struct {
 	Name                            string                      `json:"name"`
 	Region                          *string                     `json:"region"`
