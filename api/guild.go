package api

import (
	"strings"
	"time"

	"github.com/DisgoOrg/restclient"
)

// PremiumTier tells you the boost level of a Guild
type PremiumTier int

// Constants for PremiumTier
const (
	PremiumTierNone PremiumTier = iota
	PremiumTier1
	PremiumTier2
	PremiumTier3
)

// SystemChannelFlag contains the settings for the Guild(s) system channel
type SystemChannelFlag int

// Constants for SystemChannelFlag
const (
	SystemChannelFlagSuppressJoinNotifications SystemChannelFlag = 1 << iota
	SystemChannelFlagSuppressPremiumSubscriptions
)

// The VerificationLevel of a Guild that members must be to send messages
type VerificationLevel int

// Constants for VerificationLevel
const (
	VerificationLevelNone VerificationLevel = iota
	VerificationLevelLow
	VerificationLevelMedium
	VerificationLevelHigh
	VerificationLevelVeryHigh
)

// MessageNotifications indicates whether users receive @ mentions on a new message
type MessageNotifications int

// Constants for MessageNotifications
const (
	MessageNotificationsAllMessages MessageNotifications = iota
	MessageNotificationsOnlyMentions
)

// The ExplicitContentFilterLevel of a Guild
type ExplicitContentFilterLevel int

// Constants for ExplicitContentFilterLevel
const (
	ExplicitContentFilterLevelDisabled ExplicitContentFilterLevel = iota
	ExplicitContentFilterLevelMembersWithoutRoles
	ExplicitContentFilterLevelAllMembers
)

// The MFALevel of a Guild
type MFALevel int

// Constants for MFALevel
const (
	MFALevelNone MFALevel = iota
	MFALevelElevated
)

// The GuildFeature (s) that a Guild contains
type GuildFeature string

// Constants for GuildFeature
const (
	GuildFeatureInviteSplash                  GuildFeature = "INVITE_SPLASH"
	GuildFeatureVipRegions                    GuildFeature = "VIP_REGIONS"
	GuildFeatureVanityURL                     GuildFeature = "VANITY_URL"
	GuildFeatureVERIFIED                      GuildFeature = "VERIFIED"
	GuildFeaturePARTNERED                     GuildFeature = "PARTNERED"
	GuildFeatureCOMMUNITY                     GuildFeature = "COMMUNITY"
	GuildFeatureCOMMERCE                      GuildFeature = "COMMERCE"
	GuildFeatureNews                          GuildFeature = "NEWS"
	GuildFeatureDiscoverable                  GuildFeature = "DISCOVERABLE"
	GuildFeatureFeaturable                    GuildFeature = "FEATURABLE"
	GuildFeatureAnimatedIcon                  GuildFeature = "ANIMATED_ICON"
	GuildFeatureBANNER                        GuildFeature = "BANNER"
	GuildFeatureWelcomeScreenEnabled          GuildFeature = "WELCOME_SCREEN_ENABLED"
	GuildFeatureMemberVerificationGateEnabled GuildFeature = "MEMBER_VERIFICATION_GATE_ENABLED"
	GuildFeaturePreviewEnabled                GuildFeature = "PREVIEW_ENABLED"
)

// GuildWelcomeScreen is the Welcome Screen of a Guild
type GuildWelcomeScreen struct {
	Description     *string                `json:"description,omitempty"`
	WelcomeChannels []*GuildWelcomeChannel `json:"welcome_channels"`
}

// GuildWelcomeChannel is one of the channels in a GuildWelcomeScreen
type GuildWelcomeChannel struct {
	ChannelID   Snowflake  `json:"channel_id"`
	Description string     `json:"description"`
	EmojiID     *Snowflake `json:"emoji_id,omitempty"`
	EmojiName   *string    `json:"emoji_name,omitempty"`
}

// GuildPreview is used for previewing public Guild(s) before joining them
type GuildPreview struct {
	ID                       Snowflake      `json:"id"`
	Name                     string         `json:"name"`
	Icon                     *string        `json:"icon"`
	DiscoverySplash          *string        `json:"discovery_splash"`
	Splash                   *string        `json:"splash"`
	Features                 []GuildFeature `json:"features"`
	Description              *string        `json:"description"`
	ApproximateMemberCount   *int           `json:"approximate_member_count"`
	ApproximatePresenceCount *int           `json:"approximate_presence_count"`
	Emojis                   []*Emoji       `json:"emojis"`
}

// FullGuild represents a Guild objects sent by discord with the GatewayEventGuildCreate
type FullGuild struct {
	*Guild
	Roles       []*Role       `json:"roles"`
	Emojis      []*Emoji      `json:"emojis"`
	Members     []*Member     `json:"members"`
	Channels    []*Channel    `json:"channels"`
	VoiceStates []*VoiceState `json:"voice_states"`
	//Presences   []*Presence     `json:"presences"`
}

// Guild represents a discord Guild
type Guild struct {
	Disgo                       Disgo                      `json:"-"`
	Ready                       bool                       `json:"-"`
	ID                          Snowflake                  `json:"id"`
	Name                        string                     `json:"name"`
	Icon                        *string                    `json:"icon"`
	Region                      string                     `json:"region"`
	OwnerID                     Snowflake                  `json:"owner_id"`
	JoinedAt                    *time.Time                 `json:"joined_at"`
	DiscoverySplash             *string                    `json:"discovery_splash"`
	Splash                      *string                    `json:"splash"`
	AfkChannelID                *Snowflake                 `json:"afk_channel_id"`
	AfkTimeout                  int                        `json:"afk_timeout"`
	MemberCount                 *int                       `json:"member_count"`
	VerificationLevel           VerificationLevel          `json:"verification_level"`
	Large                       *bool                      `json:"large"`
	DefaultMessageNotifications MessageNotifications       `json:"default_message_notifications"`
	MaxPresences                *int                       `json:"max_presences"`
	MaxMembers                  *int                       `json:"max_members"`
	Unavailable                 bool                       `json:"unavailable"`
	ExplicitContentFilter       ExplicitContentFilterLevel `json:"explicit_content_filter"`
	Features                    []GuildFeature             `json:"features"`
	MfaLevel                    MFALevel                   `json:"mfa_level"`
	ApplicationID               Snowflake                  `json:"application_id"`
	WidgetEnabled               bool                       `json:"widget_enabled"`
	WidgetChannelID             Snowflake                  `json:"widget_channel_id"`
	SystemChannelID             Snowflake                  `json:"system_channel_id"`
	SystemChannelFlags          SystemChannelFlag          `json:"system_channel_flags"`
	RulesChannelID              Snowflake                  `json:"rules_channel_id"`
	VanityURLCode               *string                    `json:"vanity_url_code"`
	Description                 *string                    `json:"description"`
	Banner                      *string                    `json:"banner"`
	PremiumTier                 PremiumTier                `json:"premium_tier"`
	PremiumSubscriptionCount    *int                       `json:"premium_subscription_count"`
	PreferredLocale             string                     `json:"preferred_locale"`
	PublicUpdatesChannelID      *Snowflake                 `json:"public_updates_channel_id"`
	MaxVideoChannelUsers        *int                       `json:"max_video_channel_users"`
	ApproximateMemberCount      *int                       `json:"approximate_member_count"`
	ApproximatePresenceCount    *int                       `json:"approximate_presence_count"`
	WelcomeScreen               *GuildWelcomeScreen        `json:"welcome_screen"`
}

// PublicRole returns the @everyone Role
func (g *Guild) PublicRole() *Role {
	return g.Disgo.Cache().Role(g.ID)
}

// Roles return all Role(s) in this Guild
func (g *Guild) Roles() []*Role {
	return g.Disgo.Cache().Roles(g.ID)
}

// SelfMember returns the Member for the current logged-in User for this Guild
func (g *Guild) SelfMember() *Member {
	return g.Disgo.Cache().Member(g.ID, g.Disgo.ClientID())
}

// Disconnect sends a api.GatewayCommand to disconnect from this Guild
func (g *Guild) Disconnect() error {
	return g.Disgo.AudioController().Disconnect(g.ID)
}

// Update updates the current Guild
func (g *Guild) Update(updateGuild UpdateGuild) (*Guild, restclient.RestError) {
	return g.Disgo.RestClient().UpdateGuild(g.ID, updateGuild)
}

// Delete deletes the current Guild
func (g *Guild) Delete() restclient.RestError {
	return g.Disgo.RestClient().DeleteGuild(g.ID)
}

// CreateRole allows you to create a new Role
func (g *Guild) CreateRole(createRole CreateRole) (*Role, restclient.RestError) {
	return g.Disgo.RestClient().CreateRole(g.ID, createRole)
}

// UpdateRole allows you to update a Role
func (g *Guild) UpdateRole(roleID Snowflake, role UpdateRole) (*Role, restclient.RestError) {
	return g.Disgo.RestClient().UpdateRole(g.ID, roleID, role)
}

// DeleteRole allows you to delete a Role
func (g *Guild) DeleteRole(roleID Snowflake) restclient.RestError {
	return g.Disgo.RestClient().DeleteRole(g.ID, roleID)
}

// Leave leaves the Guild
func (g *Guild) Leave() restclient.RestError {
	return g.Disgo.RestClient().LeaveGuild(g.ID)
}

// GetMember returns the Member for the current logged in User for this Guild
func (g *Guild) GetMember(userID Snowflake) *Member {
	return g.Disgo.Cache().Member(g.ID, userID)
}

// AddMember adds a member to the Guild with the oauth2 access token
func (g *Guild) AddMember(userID Snowflake, addMember AddMember) (*Member, restclient.RestError) {
	return g.Disgo.RestClient().AddMember(g.ID, userID, addMember)
}

// UpdateMember updates an existing member of the Guild
func (g *Guild) UpdateMember(userID Snowflake, updateMember UpdateMember) (*Member, restclient.RestError) {
	return g.Disgo.RestClient().UpdateMember(g.ID, userID, updateMember)
}

// KickMember kicks an existing member from the Guild
func (g *Guild) KickMember(userID Snowflake, reason string) restclient.RestError {
	return g.Disgo.RestClient().RemoveMember(g.ID, userID, reason)
}

// IconURL returns the Icon of a Guild
func (g *Guild) IconURL(size int) *string {
	if g.Icon == nil {
		return nil
	}
	animated := strings.HasPrefix(*g.Icon, "a_")
	format := restclient.PNG
	if animated {
		format = restclient.GIF
	}
	route, err := restclient.GuildIcon.Compile(nil, format, size, g.ID.String(), *g.Icon)
	if err != nil {
		return nil
	}
	u := route.Route()
	return &u
}

<<<<<<< HEAD
// GetAuditLogs gets AuditLog(s) for this Guild
func (g *Guild) GetAuditLogs(userID Snowflake, actionType AuditLogEvent, before Snowflake, limit int) (*AuditLog, restclient.RestError) {
	return g.Disgo.RestClient().GetAuditLog(g.ID, userID, actionType, before, limit)
=======
// GetIntegrations gets all Integration(s) from the Guild. Requires PermissionManageServer
func (g *Guild) GetIntegrations() ([]*Integration, restclient.RestError) {
	return g.Disgo.RestClient().GetIntegrations(g.ID)
}

// DeleteIntegration deletes a specific Integration from the Guild. Requires PermissionManageServer
func (g *Guild) DeleteIntegration(integrationID Snowflake) restclient.RestError {
	return g.Disgo.RestClient().DeleteIntegration(g.ID, integrationID)
>>>>>>> 4de058e9
}

// GetBans fetches all bans for this Guild
func (g *Guild) GetBans() ([]Ban, restclient.RestError) {
	return g.Disgo.RestClient().GetBans(g.ID)
}

// GetBan fetches a ban for a User for this Guild
func (g *Guild) GetBan(userID Snowflake) (*Ban, restclient.RestError) {
	return g.Disgo.RestClient().GetBan(g.ID, userID)
}

// BanMember bans a Member from the Guild
func (g *Guild) BanMember(userID Snowflake, reason string, deleteMessageDays int) restclient.RestError {
	return g.Disgo.RestClient().AddBan(g.ID, userID, reason, deleteMessageDays)
}

// UnbanMember unbans a Member from the Guild
func (g *Guild) UnbanMember(userID Snowflake) restclient.RestError {
	return g.Disgo.RestClient().DeleteBan(g.ID, userID)
}

// GetCommand fetches a specific Guild Command
func (g *Guild) GetCommand(commandID Snowflake) (*Command, restclient.RestError) {
	return g.Disgo.GetGuildCommand(g.ID, commandID)
}

// GetCommands fetches all Guild Command(s)
func (g *Guild) GetCommands() ([]*Command, restclient.RestError) {
	return g.Disgo.GetGuildCommands(g.ID)
}

// CreateCommand creates a new Command for this Guild
func (g *Guild) CreateCommand(command CommandCreate) (*Command, restclient.RestError) {
	return g.Disgo.CreateGuildCommand(g.ID, command)
}

// EditCommand edits a specific Guild Command
func (g *Guild) EditCommand(commandID Snowflake, command CommandUpdate) (*Command, restclient.RestError) {
	return g.Disgo.EditGuildCommand(g.ID, commandID, command)
}

// DeleteCommand creates a new Command for this Guild
func (g *Guild) DeleteCommand(commandID Snowflake) restclient.RestError {
	return g.Disgo.DeleteGuildCommand(g.ID, commandID)
}

// SetCommands overrides all Command(s) for this Guild
func (g *Guild) SetCommands(commands ...CommandCreate) ([]*Command, restclient.RestError) {
	return g.Disgo.SetGuildCommands(g.ID, commands...)
}

// GetCommandsPermissions returns the GuildCommandPermissions for a all Command(s) in a Guild
func (g *Guild) GetCommandsPermissions() ([]*GuildCommandPermissions, restclient.RestError) {
	return g.Disgo.GetGuildCommandsPermissions(g.ID)
}

// GetCommandPermissions returns the GuildCommandPermissions for a specific Command in a Guild
func (g *Guild) GetCommandPermissions(commandID Snowflake) (*GuildCommandPermissions, restclient.RestError) {
	return g.Disgo.GetGuildCommandPermissions(g.ID, commandID)
}

// SetCommandsPermissions sets the GuildCommandPermissions for a all Command(s)
func (g *Guild) SetCommandsPermissions(commandPermissions ...SetGuildCommandPermissions) ([]*GuildCommandPermissions, error) {
	return g.Disgo.SetGuildCommandsPermissions(g.ID, commandPermissions...)
}

// SetCommandPermissions sets the GuildCommandPermissions for a specific Command
func (g *Guild) SetCommandPermissions(commandID Snowflake, permissions SetGuildCommandPermissions) (*GuildCommandPermissions, error) {
	return g.Disgo.SetGuildCommandPermissions(g.ID, commandID, permissions)
}

// GetTemplates gets a specific GuildTemplate
func (g *Guild) GetTemplates() ([]*GuildTemplate, restclient.RestError) {
	return g.Disgo.RestClient().GetGuildTemplates(g.ID)
}

// CreateTemplate creates a new GuildTemplate
func (g *Guild) CreateTemplate(createGuildTemplate CreateGuildTemplate) (*GuildTemplate, restclient.RestError) {
	return g.Disgo.RestClient().CreateGuildTemplate(g.ID, createGuildTemplate)
}

// SyncTemplate syncs the current Guild status to an existing GuildTemplate
func (g *Guild) SyncTemplate(code string) (*GuildTemplate, restclient.RestError) {
	return g.Disgo.RestClient().SyncGuildTemplate(g.ID, code)
}

// UpdateTemplate updates a specific GuildTemplate
func (g *Guild) UpdateTemplate(code string, updateGuildTemplate UpdateGuildTemplate) (*GuildTemplate, restclient.RestError) {
	return g.Disgo.RestClient().UpdateGuildTemplate(g.ID, code, updateGuildTemplate)
}

// DeleteTemplate deletes a specific GuildTemplate
func (g *Guild) DeleteTemplate(code string) (*GuildTemplate, restclient.RestError) {
	return g.Disgo.RestClient().DeleteGuildTemplate(g.ID, code)
}

// PartialGuild is returned on the restclient.GetGuilds route
type PartialGuild struct {
	ID          Snowflake      `json:"id"`
	Name        string         `json:"name"`
	Icon        string         `json:"icon"`
	Owner       bool           `json:"owner"`
	Permissions Permissions    `json:"permissions"`
	Features    []GuildFeature `json:"features"`
}

// CreateGuild is the payload used to create a Guild
type CreateGuild struct {
	Name                            string                     `json:"name"`
	Region                          string                     `json:"region,omitempty"`
	Icon                            string                     `json:"icon,omitempty"`
	VerificationLevel               VerificationLevel          `json:"verification_level,omitempty"`
	DefaultMessageNotificationLevel MessageNotifications       `json:"default_message_notification_level"`
	ExplicitContentFilterLevel      ExplicitContentFilterLevel `json:"explicit_content_filter_level"`
	Roles                           []CreateRole               `json:"roles,omitempty"`
	Channels                        []interface{}              `json:"channels,omitempty"`
	AFKChannelID                    Snowflake                  `json:"afk_channel_id,omitempty"`
	AFKTimeout                      int                        `json:"afk_timeout,omitempty"`
	SystemChannelID                 Snowflake                  `json:"system_channel_id,omitempty"`
	SystemChannelFlags              SystemChannelFlag          `json:"system_channel_flags,omitempty"`
}

// UpdateGuild is the payload used to update a Guild
type UpdateGuild struct {
	Name                            *string                     `json:"name,omitempty"`
	Region                          *string                     `json:"region,omitempty"`
	VerificationLevel               *VerificationLevel          `json:"verification_level,omitempty"`
	DefaultMessageNotificationLevel *MessageNotifications       `json:"default_message_notification_level,omitempty"`
	ExplicitContentFilterLevel      *ExplicitContentFilterLevel `json:"explicit_content_filter_level,omitempty"`
	AFKChannelID                    *Snowflake                  `json:"afk_channel_id,omitempty"`
	AFKTimeout                      *int                        `json:"afk_timeout,omitempty"`
	Icon                            *string                     `json:"icon,omitempty"`
	OwnerID                         *Snowflake                  `json:"owner_id,omitempty"`
	Splash                          []byte                      `json:"splash,omitempty"`
	DiscoverySplash                 []byte                      `json:"discovery_splash,omitempty"`
	Banner                          []byte                      `json:"banner,omitempty"`
	SystemChannelID                 *Snowflake                  `json:"system_channel_id,omitempty"`
	SystemChannelFlags              *SystemChannelFlag          `json:"system_channel_flags,omitempty"`
	RulesChannelID                  *Snowflake                  `json:"rules_channel_id,omitempty"`
	PublicUpdatesChannelID          *Snowflake                  `json:"public_updates_channel_id,omitempty"`
	PreferredLocale                 *string                     `json:"preferred_locale,omitempty"`
	Features                        *[]GuildFeature             `json:"features,omitempty"`
	Description                     *string                     `json:"description,omitempty"`
}<|MERGE_RESOLUTION|>--- conflicted
+++ resolved
@@ -259,11 +259,11 @@
 	return &u
 }
 
-<<<<<<< HEAD
 // GetAuditLogs gets AuditLog(s) for this Guild
 func (g *Guild) GetAuditLogs(userID Snowflake, actionType AuditLogEvent, before Snowflake, limit int) (*AuditLog, restclient.RestError) {
 	return g.Disgo.RestClient().GetAuditLog(g.ID, userID, actionType, before, limit)
-=======
+}
+
 // GetIntegrations gets all Integration(s) from the Guild. Requires PermissionManageServer
 func (g *Guild) GetIntegrations() ([]*Integration, restclient.RestError) {
 	return g.Disgo.RestClient().GetIntegrations(g.ID)
@@ -272,7 +272,6 @@
 // DeleteIntegration deletes a specific Integration from the Guild. Requires PermissionManageServer
 func (g *Guild) DeleteIntegration(integrationID Snowflake) restclient.RestError {
 	return g.Disgo.RestClient().DeleteIntegration(g.ID, integrationID)
->>>>>>> 4de058e9
 }
 
 // GetBans fetches all bans for this Guild
