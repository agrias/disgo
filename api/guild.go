package api

import (
	"strings"
	"time"

	"github.com/DisgoOrg/restclient"
)

// PremiumTier tells you the boost level of a Guild
type PremiumTier int

// Constants for PremiumTier
const (
	PremiumTierNone PremiumTier = iota
	PremiumTier1
	PremiumTier2
	PremiumTier3
)

// SystemChannelFlag contains the settings for the Guild(s) system channel
type SystemChannelFlag int

// Constants for SystemChannelFlag
const (
	SystemChannelFlagSuppressJoinNotifications SystemChannelFlag = 1 << iota
	SystemChannelFlagSuppressPremiumSubscriptions
)

// The VerificationLevel of a Guild that members must be to send messages
type VerificationLevel int

// Constants for VerificationLevel
const (
	VerificationLevelNone VerificationLevel = iota
	VerificationLevelLow
	VerificationLevelMedium
	VerificationLevelHigh
	VerificationLevelVeryHigh
)

// MessageNotifications indicates whether users receive @ mentions on a new message
type MessageNotifications int

// Constants for MessageNotifications
const (
	MessageNotificationsAllMessages MessageNotifications = iota
	MessageNotificationsOnlyMentions
)

// The ExplicitContentFilterLevel of a Guild
type ExplicitContentFilterLevel int

// Constants for ExplicitContentFilterLevel
const (
	ExplicitContentFilterLevelDisabled ExplicitContentFilterLevel = iota
	ExplicitContentFilterLevelMembersWithoutRoles
	ExplicitContentFilterLevelAllMembers
)

// The MFALevel of a Guild
type MFALevel int

// Constants for MFALevel
const (
	MFALevelNone MFALevel = iota
	MFALevelElevated
)

// The GuildFeature (s) that a Guild contains
type GuildFeature string

// Constants for GuildFeature
const (
	GuildFeatureInviteSplash                  GuildFeature = "INVITE_SPLASH"
	GuildFeatureVipRegions                    GuildFeature = "VIP_REGIONS"
	GuildFeatureVanityURL                     GuildFeature = "VANITY_URL"
	GuildFeatureVERIFIED                      GuildFeature = "VERIFIED"
	GuildFeaturePARTNERED                     GuildFeature = "PARTNERED"
	GuildFeatureCOMMUNITY                     GuildFeature = "COMMUNITY"
	GuildFeatureCOMMERCE                      GuildFeature = "COMMERCE"
	GuildFeatureNews                          GuildFeature = "NEWS"
	GuildFeatureDiscoverable                  GuildFeature = "DISCOVERABLE"
	GuildFeatureFeaturable                    GuildFeature = "FEATURABLE"
	GuildFeatureAnimatedIcon                  GuildFeature = "ANIMATED_ICON"
	GuildFeatureBANNER                        GuildFeature = "BANNER"
	GuildFeatureWelcomeScreenEnabled          GuildFeature = "WELCOME_SCREEN_ENABLED"
	GuildFeatureMemberVerificationGateEnabled GuildFeature = "MEMBER_VERIFICATION_GATE_ENABLED"
	GuildFeaturePreviewEnabled                GuildFeature = "PREVIEW_ENABLED"
)

// GuildWelcomeScreen is the Welcome Screen of a Guild
type GuildWelcomeScreen struct {
	Description     *string                `json:"description,omitempty"`
	WelcomeChannels []*GuildWelcomeChannel `json:"welcome_channels"`
}

// GuildWelcomeChannel is one of the channels in a GuildWelcomeScreen
type GuildWelcomeChannel struct {
	ChannelID   Snowflake  `json:"channel_id"`
	Description string     `json:"description"`
	EmojiID     *Snowflake `json:"emoji_id,omitempty"`
	EmojiName   *string    `json:"emoji_name,omitempty"`
}

// GuildPreview is used for previewing public Guild(s) before joining them
type GuildPreview struct {
	ID                       Snowflake      `json:"id"`
	Name                     string         `json:"name"`
	Icon                     *string        `json:"icon"`
	DiscoverySplash          *string        `json:"discovery_splash"`
	Splash                   *string        `json:"splash"`
	Features                 []GuildFeature `json:"features"`
	Description              *string        `json:"description"`
	ApproximateMemberCount   *int           `json:"approximate_member_count"`
	ApproximatePresenceCount *int           `json:"approximate_presence_count"`
	Emojis                   []*Emoji       `json:"emojis"`
}

// FullGuild represents a Guild objects sent by discord with the GatewayEventGuildCreate
type FullGuild struct {
	*Guild
	Roles       []*Role       `json:"roles"`
	Emojis      []*Emoji      `json:"emojis"`
	Members     []*Member     `json:"members"`
	Channels    []*Channel    `json:"channels"`
	VoiceStates []*VoiceState `json:"voice_states"`
	//Presences   []*Presence     `json:"presences"`
}

// Guild represents a discord Guild
type Guild struct {
	Disgo                       Disgo
	Ready                       bool
	ID                          Snowflake                  `json:"id"`
	Name                        string                     `json:"name"`
	Icon                        *string                    `json:"icon"`
	Region                      string                     `json:"region"`
	OwnerID                     Snowflake                  `json:"owner_id"`
	JoinedAt                    *time.Time                 `json:"joined_at"`
	DiscoverySplash             *string                    `json:"discovery_splash"`
	Splash                      *string                    `json:"splash"`
	AfkChannelID                *Snowflake                 `json:"afk_channel_id"`
	AfkTimeout                  int                        `json:"afk_timeout"`
	MemberCount                 *int                       `json:"member_count"`
	VerificationLevel           VerificationLevel          `json:"verification_level"`
	Large                       *bool                      `json:"large"`
	DefaultMessageNotifications MessageNotifications       `json:"default_message_notifications"`
	MaxPresences                *int                       `json:"max_presences"`
	MaxMembers                  *int                       `json:"max_members"`
	Unavailable                 bool                       `json:"unavailable"`
	ExplicitContentFilter       ExplicitContentFilterLevel `json:"explicit_content_filter"`
	Features                    []GuildFeature             `json:"features"`
	MfaLevel                    MFALevel                   `json:"mfa_level"`
	ApplicationID               Snowflake                  `json:"application_id"`
	WidgetEnabled               bool                       `json:"widget_enabled"`
	WidgetChannelID             Snowflake                  `json:"widget_channel_id"`
	SystemChannelID             Snowflake                  `json:"system_channel_id"`
	SystemChannelFlags          SystemChannelFlag          `json:"system_channel_flags"`
	RulesChannelID              Snowflake                  `json:"rules_channel_id"`
	VanityURLCode               *string                    `json:"vanity_url_code"`
	Description                 *string                    `json:"description"`
	Banner                      *string                    `json:"banner"`
	PremiumTier                 PremiumTier                `json:"premium_tier"`
	PremiumSubscriptionCount    *int                       `json:"premium_subscription_count"`
	PreferredLocale             string                     `json:"preferred_locale"`
	PublicUpdatesChannelID      *Snowflake                 `json:"public_updates_channel_id"`
	MaxVideoChannelUsers        *int                       `json:"max_video_channel_users"`
	ApproximateMemberCount      *int                       `json:"approximate_member_count"`
	ApproximatePresenceCount    *int                       `json:"approximate_presence_count"`
	WelcomeScreen               *GuildWelcomeScreen        `json:"welcome_screen"`
}

// PublicRole returns the @everyone Role
func (g *Guild) PublicRole() *Role {
	return g.Disgo.Cache().Role(g.ID)
}

// Roles return all Role(s) in this Guild
func (g *Guild) Roles() []*Role {
	return g.Disgo.Cache().Roles(g.ID)
}

// SelfMember returns the Member for the current logged in User for this Guild
func (g *Guild) SelfMember() *SelfMember {
	return &SelfMember{
		Member: g.Disgo.Cache().Member(g.ID, g.Disgo.ClientID()),
	}
}

// Disconnect sends a api.GatewayCommand to disconnect from this Guild
func (g *Guild) Disconnect() error {
	return g.Disgo.AudioController().Disconnect(g.ID)
}

// Update updates the current Guild
func (g *Guild) Update(updateGuild UpdateGuild) (*Guild, restclient.RestError) {
	return g.Disgo.RestClient().UpdateGuild(g.ID, updateGuild)
}

// Delete deletes the current Guild
func (g *Guild) Delete() restclient.RestError {
	return g.Disgo.RestClient().DeleteGuild(g.ID)
}

// CreateRole allows you to create a new Role
func (g *Guild) CreateRole(createRole CreateRole) (*Role, restclient.RestError) {
	return g.Disgo.RestClient().CreateRole(g.ID, createRole)
}

// UpdateRole allows you to update a Role
func (g *Guild) UpdateRole(roleID Snowflake, role UpdateRole) (*Role, restclient.RestError) {
	return g.Disgo.RestClient().UpdateRole(g.ID, roleID, role)
}

// DeleteRole allows you to delete a Role
func (g *Guild) DeleteRole(roleID Snowflake) restclient.RestError {
	return g.Disgo.RestClient().DeleteRole(g.ID, roleID)
}

// GetSelfMember returns the SelfMember for this Guild
func (g *Guild) GetSelfMember() *SelfMember {
	return &SelfMember{Member: g.GetMember(g.Disgo.ClientID())}
}

// Leave leaves the Guild
func (g *Guild) Leave() restclient.RestError {
	return g.Disgo.RestClient().LeaveGuild(g.ID)
}

// GetMember returns the Member for the current logged in User for this Guild
func (g *Guild) GetMember(userID Snowflake) *Member {
	return g.Disgo.Cache().Member(g.ID, userID)
}

// AddMember adds a member to the Guild with the oauth2 access token
func (g *Guild) AddMember(userID Snowflake, addMember AddMember) (*Member, restclient.RestError) {
	return g.Disgo.RestClient().AddMember(g.ID, userID, addMember)
}

// UpdateMember updates an existing member of the Guild
func (g *Guild) UpdateMember(userID Snowflake, updateMember UpdateMember) (*Member, restclient.RestError) {
	return g.Disgo.RestClient().UpdateMember(g.ID, userID, updateMember)
}

// KickMember kicks an existing member from the Guild
func (g *Guild) KickMember(userID Snowflake, reason string) restclient.RestError {
	return g.Disgo.RestClient().RemoveMember(g.ID, userID, reason)
}

// IconURL returns the Icon of a Guild
func (g *Guild) IconURL(size int) *string {
	if g.Icon == nil {
		return nil
	}
	animated := strings.HasPrefix(*g.Icon, "a_")
	format := restclient.PNG
	if animated {
		format = restclient.GIF
	}
	route, err := restclient.GuildIcon.Compile(nil, format, size, g.ID.String(), *g.Icon)
	if err != nil {
		return nil
	}
	u := route.Route()
	return &u
}

// GetCommand fetches a specific Guild Command
func (g *Guild) GetCommand(commandID Snowflake) (*Command, restclient.RestError) {
	return g.Disgo.GetGuildCommand(g.ID, commandID)
}

// GetCommands fetches all Guild Command(s)
func (g *Guild) GetCommands() ([]*Command, restclient.RestError) {
	return g.Disgo.GetGuildCommands(g.ID)
}

// CreateCommand creates a new Command for this Guild
func (g *Guild) CreateCommand(command CommandCreate) (*Command, restclient.RestError) {
	return g.Disgo.CreateGuildCommand(g.ID, command)
}

// EditCommand edits a specific Guild Command
func (g *Guild) EditCommand(commandID Snowflake, command CommandUpdate) (*Command, restclient.RestError) {
	return g.Disgo.EditGuildCommand(g.ID, commandID, command)
}

// DeleteCommand creates a new Command for this Guild
func (g *Guild) DeleteCommand(commandID Snowflake) restclient.RestError {
	return g.Disgo.DeleteGuildCommand(g.ID, commandID)
}

// SetCommands overrides all Command(s) for this Guild
func (g *Guild) SetCommands(commands ...CommandCreate) ([]*Command, restclient.RestError) {
	return g.Disgo.SetGuildCommands(g.ID, commands...)
}

// GetCommandsPermissions returns the GuildCommandPermissions for a all Command(s) in a Guild
func (g *Guild) GetCommandsPermissions() ([]*GuildCommandPermissions, restclient.RestError) {
	return g.Disgo.GetGuildCommandsPermissions(g.ID)
}

// GetCommandPermissions returns the GuildCommandPermissions for a specific Command in a Guild
func (g *Guild) GetCommandPermissions(commandID Snowflake) (*GuildCommandPermissions, restclient.RestError) {
	return g.Disgo.GetGuildCommandPermissions(g.ID, commandID)
}

// SetCommandsPermissions sets the GuildCommandPermissions for a all Command(s)
func (g *Guild) SetCommandsPermissions(commandPermissions ...SetGuildCommandPermissions) ([]*GuildCommandPermissions, error) {
	return g.Disgo.SetGuildCommandsPermissions(g.ID, commandPermissions...)
}

// SetCommandPermissions sets the GuildCommandPermissions for a specific Command
func (g *Guild) SetCommandPermissions(commandID Snowflake, permissions SetGuildCommandPermissions) (*GuildCommandPermissions, error) {
	return g.Disgo.SetGuildCommandPermissions(g.ID, commandID, permissions)
}

// GetTemplates gets a specific GuildTemplate
func (g *Guild) GetTemplates() ([]*GuildTemplate, restclient.RestError) {
	return g.Disgo.RestClient().GetGuildTemplates(g.ID)
}

// CreateTemplate creates a new GuildTemplate
func (g *Guild) CreateTemplate(createGuildTemplate CreateGuildTemplate) (*GuildTemplate, restclient.RestError) {
	return g.Disgo.RestClient().CreateGuildTemplate(g.ID, createGuildTemplate)
}

// SyncTemplate syncs the current Guild status to an existing GuildTemplate
func (g *Guild) SyncTemplate(code string) (*GuildTemplate, restclient.RestError) {
	return g.Disgo.RestClient().SyncGuildTemplate(g.ID, code)
}

// UpdateTemplate updates a specific GuildTemplate
func (g *Guild) UpdateTemplate(code string, updateGuildTemplate UpdateGuildTemplate) (*GuildTemplate, restclient.RestError) {
	return g.Disgo.RestClient().UpdateGuildTemplate(g.ID, code, updateGuildTemplate)
}

// DeleteTemplate deletes a specific GuildTemplate
func (g *Guild) DeleteTemplate(code string) (*GuildTemplate, restclient.RestError) {
	return g.Disgo.RestClient().DeleteGuildTemplate(g.ID, code)
}

// PartialGuild is returned on the restclient.GetGuilds route
type PartialGuild struct {
	ID          Snowflake      `json:"id"`
	Name        string         `json:"name"`
	Icon        string         `json:"icon"`
	Owner       bool           `json:"owner"`
	Permissions Permissions    `json:"permissions"`
	Features    []GuildFeature `json:"features"`
}

// CreateGuild is the payload used to create a Guild
type CreateGuild struct {
	Name                            string                     `json:"name"`
	Region                          string                     `json:"region,omitempty"`
	Icon                            string                     `json:"icon,omitempty"`
	VerificationLevel               VerificationLevel          `json:"verification_level,omitempty"`
	DefaultMessageNotificationLevel MessageNotifications       `json:"default_message_notification_level"`
	ExplicitContentFilterLevel      ExplicitContentFilterLevel `json:"explicit_content_filter_level"`
	Roles                           []CreateRole               `json:"roles,omitempty"`
	Channels                        []interface{}              `json:"channels,omitempty"`
	AFKChannelID                    Snowflake                  `json:"afk_channel_id,omitempty"`
	AFKTimeout                      int                        `json:"afk_timeout,omitempty"`
	SystemChannelID                 Snowflake                  `json:"system_channel_id,omitempty"`
	SystemChannelFlags              SystemChannelFlag          `json:"system_channel_flags,omitempty"`
}

<<<<<<< HEAD
// UpdateGuild
=======
// UpdateGuild is the payload used to update a Guild
>>>>>>> 81425563
type UpdateGuild struct {
	Name                            *string                     `json:"name,omitempty"`
	Region                          *string                     `json:"region,omitempty"`
	VerificationLevel               *VerificationLevel          `json:"verification_level,omitempty"`
	DefaultMessageNotificationLevel *MessageNotifications       `json:"default_message_notification_level,omitempty"`
	ExplicitContentFilterLevel      *ExplicitContentFilterLevel `json:"explicit_content_filter_level,omitempty"`
	AFKChannelID                    *Snowflake                  `json:"afk_channel_id,omitempty"`
	AFKTimeout                      *int                        `json:"afk_timeout,omitempty"`
	Icon                            *string                     `json:"icon,omitempty"`
	OwnerID                         *Snowflake                  `json:"owner_id,omitempty"`
	Splash                          []byte                      `json:"splash,omitempty"`
	DiscoverySplash                 []byte                      `json:"discovery_splash,omitempty"`
	Banner                          []byte                      `json:"banner,omitempty"`
	SystemChannelID                 *Snowflake                  `json:"system_channel_id,omitempty"`
	SystemChannelFlags              *SystemChannelFlag          `json:"system_channel_flags,omitempty"`
	RulesChannelID                  *Snowflake                  `json:"rules_channel_id,omitempty"`
	PublicUpdatesChannelID          *Snowflake                  `json:"public_updates_channel_id,omitempty"`
	PreferredLocale                 *string                     `json:"preferred_locale,omitempty"`
	Features                        *[]GuildFeature             `json:"features,omitempty"`
	Description                     *string                     `json:"description,omitempty"`
}<|MERGE_RESOLUTION|>--- conflicted
+++ resolved
@@ -367,11 +367,7 @@
 	SystemChannelFlags              SystemChannelFlag          `json:"system_channel_flags,omitempty"`
 }
 
-<<<<<<< HEAD
-// UpdateGuild
-=======
 // UpdateGuild is the payload used to update a Guild
->>>>>>> 81425563
 type UpdateGuild struct {
 	Name                            *string                     `json:"name,omitempty"`
 	Region                          *string                     `json:"region,omitempty"`
