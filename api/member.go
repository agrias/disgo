package api

import (
	"time"

	"github.com/DisgoOrg/restclient"
)

// Member is a discord GuildMember
type Member struct {
	Disgo              Disgo
	GuildID            Snowflake    `json:"guild_id"`
	User               *User        `json:"user"`
	Nick               *string      `json:"nick"`
	RoleIDs            []Snowflake  `json:"roles,omitempty"`
	JoinedAt           time.Time    `json:"joined_at"`
	PremiumSince       *time.Time   `json:"premium_since,omitempty"`
	Deaf               *bool        `json:"deaf,omitempty"`
	Mute               *bool        `json:"mute,omitempty"`
	Pending            bool         `json:"pending"`
	ChannelPermissions *Permissions `json:"permissions,omitempty"`
}

// Permissions returns the Permissions the Member has in the Guild
func (m *Member) Permissions() Permissions {
	return GetMemberPermissions(m)
}

// Roles return all Role(s)the Member has
func (m *Member) Roles() []*Role {
	var roles []*Role
	allRoles := m.Disgo.Cache().RoleCache(m.GuildID)
	for _, roleID := range m.RoleIDs {
		roles = append(roles, allRoles[roleID])
	}
	return roles
}

// VoiceState returns the VoiceState for this Member from the Cache(requires CacheFlagVoiceState and GatewayIntentsGuildVoiceStates)
func (m *Member) VoiceState() *VoiceState {
	return m.Disgo.Cache().VoiceState(m.GuildID, m.User.ID)
}

// EffectiveName returns either the nickname or username depending on if the user has a nickname
func (m *Member) EffectiveName() string {
	if m.Nick != nil {
		return *m.Nick
	}
	return m.User.Username
}

// Guild returns the members guild from the cache
func (m *Member) Guild() *Guild {
	return m.Disgo.Cache().Guild(m.GuildID)
}

// IsOwner returns whether the member is the owner of the guild_events that it belongs to
func (m *Member) IsOwner() bool {
<<<<<<< HEAD
	return m.Guild().OwnerID == m.User.ID
}

// Update updates the Member
func (m *Member) Update(updateGuildMember UpdateMember) (*Member, restclient.RestError) {
	return m.Disgo.RestClient().UpdateMember(m.GuildID, m.User.ID, updateGuildMember)
}

=======
	if guild := m.Guild(); guild != nil {
		return guild.OwnerID == m.User.ID
	}
	return false
}

// Update updates the Member
func (m *Member) Update(updateGuildMember UpdateMember) (*Member, restclient.RestError) {
	return m.Disgo.RestClient().UpdateMember(m.GuildID, m.User.ID, updateGuildMember)
}

>>>>>>> 7dbf66f6
// Kick kicks the Member from the Guild
func (m *Member) Kick(reason string) restclient.RestError {
	return m.Disgo.RestClient().RemoveMember(m.GuildID, m.User.ID, reason)
}

// Move moves/kicks the member to/from a voice channel
func (m *Member) Move(channelID *Snowflake) (*Member, restclient.RestError) {
	return m.Disgo.RestClient().MoveMember(m.GuildID, m.User.ID, channelID)
}

// AddRole adds a specific role the member
func (m *Member) AddRole(roleID Snowflake) restclient.RestError {
	return m.Disgo.RestClient().AddMemberRole(m.GuildID, m.User.ID, roleID)
}

// RemoveRole removes a specific role the member
func (m *Member) RemoveRole(roleID Snowflake) restclient.RestError {
	return m.Disgo.RestClient().AddMemberRole(m.GuildID, m.User.ID, roleID)
}

// AddMember is used to add a member via the oauth2 access token to a guild
type AddMember struct {
	AccessToken string      `json:"access_token"`
	Nick        string      `json:"nick,omitempty"`
	Roles       []Snowflake `json:"roles,omitempty"`
	Mute        bool        `json:"mute,omitempty"`
	Deaf        bool        `json:"deaf,omitempty"`
}

// UpdateMember is used to modify
type UpdateMember struct {
	*MoveMember
	Nick  *string     `json:"nick,omitempty"`
	Roles []Snowflake `json:"roles,omitempty"`
	Mute  *bool       `json:"mute,omitempty"`
	Deaf  *bool       `json:"deaf,omitempty"`
}

// MoveMember is used to move a member
type MoveMember struct {
	ChannelID *Snowflake `json:"channel_id,omitempty"`
}

// UpdateSelfNick is used to update your own nick
type UpdateSelfNick struct {
	Nick string `json:"nick"`
}<|MERGE_RESOLUTION|>--- conflicted
+++ resolved
@@ -8,32 +8,17 @@
 
 // Member is a discord GuildMember
 type Member struct {
-	Disgo              Disgo
-	GuildID            Snowflake    `json:"guild_id"`
-	User               *User        `json:"user"`
-	Nick               *string      `json:"nick"`
-	RoleIDs            []Snowflake  `json:"roles,omitempty"`
-	JoinedAt           time.Time    `json:"joined_at"`
-	PremiumSince       *time.Time   `json:"premium_since,omitempty"`
-	Deaf               *bool        `json:"deaf,omitempty"`
-	Mute               *bool        `json:"mute,omitempty"`
-	Pending            bool         `json:"pending"`
-	ChannelPermissions *Permissions `json:"permissions,omitempty"`
-}
-
-// Permissions returns the Permissions the Member has in the Guild
-func (m *Member) Permissions() Permissions {
-	return GetMemberPermissions(m)
-}
-
-// Roles return all Role(s)the Member has
-func (m *Member) Roles() []*Role {
-	var roles []*Role
-	allRoles := m.Disgo.Cache().RoleCache(m.GuildID)
-	for _, roleID := range m.RoleIDs {
-		roles = append(roles, allRoles[roleID])
-	}
-	return roles
+	Disgo        Disgo
+	GuildID      Snowflake    `json:"guild_id"`
+	User         *User        `json:"user"`
+	Nick         *string      `json:"nick"`
+	Roles        []Snowflake  `json:"roles,omitempty"`
+	JoinedAt     time.Time    `json:"joined_at"`
+	PremiumSince *time.Time   `json:"premium_since,omitempty"`
+	Deaf         *bool        `json:"deaf,omitempty"`
+	Mute         *bool        `json:"mute,omitempty"`
+	Pending      bool         `json:"pending"`
+	Permissions  *Permissions `json:"permissions,omitempty"`
 }
 
 // VoiceState returns the VoiceState for this Member from the Cache(requires CacheFlagVoiceState and GatewayIntentsGuildVoiceStates)
@@ -56,16 +41,6 @@
 
 // IsOwner returns whether the member is the owner of the guild_events that it belongs to
 func (m *Member) IsOwner() bool {
-<<<<<<< HEAD
-	return m.Guild().OwnerID == m.User.ID
-}
-
-// Update updates the Member
-func (m *Member) Update(updateGuildMember UpdateMember) (*Member, restclient.RestError) {
-	return m.Disgo.RestClient().UpdateMember(m.GuildID, m.User.ID, updateGuildMember)
-}
-
-=======
 	if guild := m.Guild(); guild != nil {
 		return guild.OwnerID == m.User.ID
 	}
@@ -77,7 +52,6 @@
 	return m.Disgo.RestClient().UpdateMember(m.GuildID, m.User.ID, updateGuildMember)
 }
 
->>>>>>> 7dbf66f6
 // Kick kicks the Member from the Guild
 func (m *Member) Kick(reason string) restclient.RestError {
 	return m.Disgo.RestClient().RemoveMember(m.GuildID, m.User.ID, reason)
