--- conflicted
+++ resolved
@@ -115,20 +115,14 @@
 	return e.ComponentInteraction.DeferEdit()
 }
 
-// Edit replies to the api.ButtonInteraction with api.InteractionResponseTypeUpdateMessage & api.WebhookMessageUpdate which edits the original api.Message
-func (e *GenericComponentEvent) Edit(data api.WebhookMessageUpdate) error {
-	return e.ComponentInteraction.Edit(data)
+// Edit replies to the api.ButtonInteraction with api.InteractionResponseTypeUpdateMessage & api.MessageUpdate which edits the original api.Message
+func (e *GenericComponentEvent) Edit(messageUpdate api.MessageUpdate) error {
+	return e.ComponentInteraction.Edit(messageUpdate)
 }
 
-<<<<<<< HEAD
 // CustomID returns the customID from the called api.Component
 func (e *GenericComponentEvent) CustomID() string {
 	return e.ComponentInteraction.Data.CustomID
-=======
-// Edit replies to the api.ButtonInteraction with api.InteractionResponseTypeUpdateMessage & api.MessageCreate which edits the original api.Message
-func (e *ButtonClickEvent) Edit(messageCreate api.MessageCreate) error {
-	return e.ButtonInteraction.Edit(messageCreate)
->>>>>>> 1da6377d
 }
 
 // ComponentType returns the api.ComponentType from the called api.Component
