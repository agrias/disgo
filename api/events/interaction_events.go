package events

import (
	"github.com/DisgoOrg/disgo/api"
)

// GenericInteractionEvent generic api.Interaction event
type GenericInteractionEvent struct {
	GenericEvent
	Interaction *api.Interaction
}

// Respond replies to the api.Interaction with the provided api.InteractionResponse
func (e *GenericInteractionEvent) Respond(responseType api.InteractionResponseType, data interface{}) error {
	return e.Interaction.Respond(responseType, data)
}

// DeferReply replies to the api.CommandInteraction with api.InteractionResponseTypeDeferredChannelMessageWithSource and shows a loading state
func (e *GenericInteractionEvent) DeferReply(ephemeral bool) error {
	return e.Interaction.DeferReply(ephemeral)
}

// Reply replies to the api.Interaction with api.InteractionResponseTypeDeferredChannelMessageWithSource & api.WebhookMessageCreate
func (e *GenericInteractionEvent) Reply(data api.WebhookMessageCreate) error {
	return e.Interaction.Reply(data)
}

// EditOriginal edits the original api.InteractionResponse
func (e *GenericInteractionEvent) EditOriginal(messageUpdate api.WebhookMessageUpdate) (*api.Message, error) {
	return e.Interaction.EditOriginal(messageUpdate)
}

// DeleteOriginal deletes the original api.InteractionResponse
func (e *GenericInteractionEvent) DeleteOriginal() error {
	return e.Interaction.DeleteOriginal()
}

// SendFollowup used to send a api.WebhookMessageCreate to an api.Interaction
func (e *GenericInteractionEvent) SendFollowup(followupMessage api.WebhookMessageCreate) (*api.Message, error) {
	return e.Interaction.SendFollowup(followupMessage)
}

// EditFollowup used to edit a api.WebhookMessageCreate from an api.Interaction
func (e *GenericInteractionEvent) EditFollowup(messageID api.Snowflake, messageUpdate api.WebhookMessageUpdate) (*api.Message, error) {
	return e.Interaction.EditFollowup(messageID, messageUpdate)
}

// DeleteFollowup used to delete a api.WebhookMessageCreate from an api.Interaction
func (e *GenericInteractionEvent) DeleteFollowup(messageID api.Snowflake) error {
	return e.Interaction.DeleteFollowup(messageID)
}

// CommandEvent indicates that a slash api.Command was ran
type CommandEvent struct {
	GenericInteractionEvent
	CommandInteraction  *api.CommandInteraction
	CommandID           api.Snowflake
	CommandName         string
	SubCommandName      *string
	SubCommandGroupName *string
	Options             []*api.Option
}

// CommandPath returns the api.Command path
func (e CommandEvent) CommandPath() string {
	path := e.CommandName
	if e.SubCommandName != nil {
		path += "/" + *e.SubCommandName
	}
	if e.SubCommandGroupName != nil {
		path += "/" + *e.SubCommandGroupName
	}
	return path
}

// Option returns an Option by name
func (e CommandEvent) Option(name string) *api.Option {
	options := e.OptionN(name)
	if len(options) == 0 {
		return nil
	}
	return options[0]
}

// OptionN returns Option(s) by name
func (e CommandEvent) OptionN(name string) []*api.Option {
	options := make([]*api.Option, 0)
	for _, option := range e.Options {
		if option.Name == name {
			options = append(options, option)
		}
	}
	return options
}

// OptionsT returns Option(s) by api.CommandOptionType
func (e CommandEvent) OptionsT(optionType api.CommandOptionType) []*api.Option {
	options := make([]*api.Option, 0)
	for _, option := range e.Options {
		if option.Type == optionType {
			options = append(options, option)
		}
	}
	return options
}

// GenericComponentEvent generic api.ComponentInteraction event
type GenericComponentEvent struct {
	GenericInteractionEvent
	ComponentInteraction *api.ComponentInteraction
}

// DeferEdit replies to the api.ButtonInteraction with api.InteractionResponseTypeDeferredUpdateMessage and cancels the loading state
func (e *GenericComponentEvent) DeferEdit() error {
	return e.ComponentInteraction.DeferEdit()
}

<<<<<<< HEAD
// ReplyEdit replies to the api.ButtonInteraction with api.InteractionResponseTypeUpdateMessage & api.InteractionResponseData which edits the original api.Message
func (e *GenericComponentEvent) ReplyEdit(data *api.InteractionResponseData) error {
	return e.ComponentInteraction.ReplyEdit(data)
}

// CustomID returns the customID from the called api.Component
func (e *GenericComponentEvent) CustomID() string {
	return e.ComponentInteraction.Data.CustomID
}

// ComponentType returns the api.ComponentType from the called api.Component
func (e *GenericComponentEvent) ComponentType() string {
	return e.ComponentInteraction.Data.CustomID
}

// Message returns the api.Message the api.Component is called from
func (e *GenericComponentEvent) Message() *api.Message {
	return e.ComponentInteraction.Message
=======
// Edit replies to the api.ButtonInteraction with api.InteractionResponseTypeUpdateMessage & api.WebhookMessageCreate which edits the original api.Message
func (e *ButtonClickEvent) Edit(data *api.WebhookMessageCreate) error {
	return e.ButtonInteraction.Edit(data)
>>>>>>> c3af5696
}

// ButtonClickEvent indicates that a api.Button was clicked
type ButtonClickEvent struct {
	GenericComponentEvent
	ButtonInteraction *api.ButtonInteraction
}

// DropdownSubmitEvent indicates that a api.Dropdown was submitted
type DropdownSubmitEvent struct {
	GenericComponentEvent
	DropdownInteraction *api.DropdownInteraction
}

// Values returns the submitted values from the api.Dropdown
func (e *DropdownSubmitEvent) Values() []string {
	return e.DropdownInteraction.Data.Values
}<|MERGE_RESOLUTION|>--- conflicted
+++ resolved
@@ -115,10 +115,9 @@
 	return e.ComponentInteraction.DeferEdit()
 }
 
-<<<<<<< HEAD
-// ReplyEdit replies to the api.ButtonInteraction with api.InteractionResponseTypeUpdateMessage & api.InteractionResponseData which edits the original api.Message
-func (e *GenericComponentEvent) ReplyEdit(data *api.InteractionResponseData) error {
-	return e.ComponentInteraction.ReplyEdit(data)
+// Edit replies to the api.ButtonInteraction with api.InteractionResponseTypeUpdateMessage & api.WebhookMessageUpdate which edits the original api.Message
+func (e *GenericComponentEvent) Edit(data api.WebhookMessageUpdate) error {
+	return e.ComponentInteraction.Edit(data)
 }
 
 // CustomID returns the customID from the called api.Component
@@ -129,16 +128,6 @@
 // ComponentType returns the api.ComponentType from the called api.Component
 func (e *GenericComponentEvent) ComponentType() string {
 	return e.ComponentInteraction.Data.CustomID
-}
-
-// Message returns the api.Message the api.Component is called from
-func (e *GenericComponentEvent) Message() *api.Message {
-	return e.ComponentInteraction.Message
-=======
-// Edit replies to the api.ButtonInteraction with api.InteractionResponseTypeUpdateMessage & api.WebhookMessageCreate which edits the original api.Message
-func (e *ButtonClickEvent) Edit(data *api.WebhookMessageCreate) error {
-	return e.ButtonInteraction.Edit(data)
->>>>>>> c3af5696
 }
 
 // ButtonClickEvent indicates that a api.Button was clicked
